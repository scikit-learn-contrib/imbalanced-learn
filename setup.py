#! /usr/bin/env python
"""Toolbox for imbalanced dataset in machine learning."""

import codecs
import os

from setuptools import find_packages, setup

# get __version__ from _version.py
ver_file = os.path.join("imblearn", "_version.py")
with open(ver_file) as f:
    exec(f.read())

DISTNAME = "imbalanced-learn"
DESCRIPTION = "Toolbox for imbalanced dataset in machine learning."
with codecs.open("README.rst", encoding="utf-8-sig") as f:
    LONG_DESCRIPTION = f.read()
MAINTAINER = "G. Lemaitre, C. Aridas"
MAINTAINER_EMAIL = "g.lemaitre58@gmail.com, ichkoar@gmail.com"
URL = "https://github.com/scikit-learn-contrib/imbalanced-learn"
LICENSE = "MIT"
DOWNLOAD_URL = "https://github.com/scikit-learn-contrib/imbalanced-learn"
VERSION = __version__
CLASSIFIERS = [
    "Intended Audience :: Science/Research",
    "Intended Audience :: Developers",
    "License :: OSI Approved",
    "Programming Language :: C",
    "Programming Language :: Python",
    "Topic :: Software Development",
    "Topic :: Scientific/Engineering",
    "Operating System :: Microsoft :: Windows",
    "Operating System :: POSIX",
    "Operating System :: Unix",
    "Operating System :: MacOS",
    "Programming Language :: Python :: 3.6",
    "Programming Language :: Python :: 3.7",
    "Programming Language :: Python :: 3.8",
]
INSTALL_REQUIRES = [
<<<<<<< HEAD
    "numpy>=1.13.3",
    "scipy>=0.19.1",
    "scikit-learn>=0.23",
    "joblib>=0.11",
=======
    'numpy>=1.13.3',
    'scipy>=0.19.1',
    'scikit-learn>=0.24',
    'joblib>=0.11'
>>>>>>> 1086fb6e
]
EXTRAS_REQUIRE = {
    "tests": ["pytest", "pytest-cov"],
    "docs": [
        "sphinx",
        "sphinx-gallery",
        "sphinx_rtd_theme",
        "sphinxcontrib-bibtex",
        "numpydoc",
        "matplotlib",
        "pandas",
    ],
}


setup(
    name=DISTNAME,
    maintainer=MAINTAINER,
    maintainer_email=MAINTAINER_EMAIL,
    description=DESCRIPTION,
    license=LICENSE,
    url=URL,
    version=VERSION,
    download_url=DOWNLOAD_URL,
    long_description=LONG_DESCRIPTION,
    zip_safe=False,  # the package can run out of an .egg file
    classifiers=CLASSIFIERS,
    packages=find_packages(),
    install_requires=INSTALL_REQUIRES,
    extras_require=EXTRAS_REQUIRE,
)<|MERGE_RESOLUTION|>--- conflicted
+++ resolved
@@ -38,17 +38,10 @@
     "Programming Language :: Python :: 3.8",
 ]
 INSTALL_REQUIRES = [
-<<<<<<< HEAD
-    "numpy>=1.13.3",
-    "scipy>=0.19.1",
-    "scikit-learn>=0.23",
-    "joblib>=0.11",
-=======
     'numpy>=1.13.3',
     'scipy>=0.19.1',
     'scikit-learn>=0.24',
     'joblib>=0.11'
->>>>>>> 1086fb6e
 ]
 EXTRAS_REQUIRE = {
     "tests": ["pytest", "pytest-cov"],
