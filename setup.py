#! /usr/bin/env python
"""Toolbox for imbalanced dataset in machine learning."""

import io
import re
import os
import sys
import subprocess
import codecs
from setuptools import find_packages

PACKAGE_NAME = 'imblearn'

DISTNAME = 'imbalanced-learn'
DESCRIPTION = 'Toolbox for imbalanced dataset in machine learning.'
with codecs.open('README.rst', encoding='utf-8-sig') as f:
    LONG_DESCRIPTION = f.read()
MAINTAINER = 'G. Lemaitre, C. Aridas'
MAINTAINER_EMAIL = 'g.lemaitre58@gmail.com, ichkoar@gmail.com'
URL = 'https://github.com/scikit-learn-contrib/imbalanced-learn'
LICENSE = 'MIT'
DOWNLOAD_URL = 'https://github.com/scikit-learn-contrib/imbalanced-learn'
<<<<<<< HEAD
INSTALL_REQUIRES = ['numpy', 'scipy', 'scikit-learn']
=======
VERSION = __version__
>>>>>>> 176ce44c
CLASSIFIERS = ['Intended Audience :: Science/Research',
               'Intended Audience :: Developers',
               'License :: OSI Approved',
               'Programming Language :: C',
               'Programming Language :: Python',
               'Topic :: Software Development',
               'Topic :: Scientific/Engineering',
               'Operating System :: Microsoft :: Windows',
               'Operating System :: POSIX',
               'Operating System :: Unix',
               'Operating System :: MacOS',
               'Programming Language :: Python :: 2.7',
               'Programming Language :: Python :: 3.6',
               'Programming Language :: Python :: 3.7']
INSTALL_REQUIRES = ['numpy>=1.8.2', 'scipy>=0.13.3', 'scikit-learn>=0.20rc1']
EXTRAS_REQUIRE = {
    'tests': [
        'pytest',
        'pytest-cov'],
    'docs': [
        'sphinx',
        'sphinx-gallery',
        'sphinx_rtd_theme',
        'numpydoc',
        'matplotlib',
        'pandas',
        'keras',
        'tensorflow'
    ]
}


<<<<<<< HEAD
def version(package, encoding='utf-8'):
    """Obtain the packge version from a python file e.g. pkg/_version.py
    See <https://packaging.python.org/en/latest/single_source_version.html>.
    """
    path = os.path.join(os.path.dirname(__file__), package, '_version.py')
    with io.open(path, encoding=encoding) as fp:
        version_info = fp.read()
    version_match = re.search(r"""^__version__ = ['"]([^'"]*)['"]""",
                              version_info, re.M)
    if not version_match:
        raise RuntimeError("Unable to find version string.")
    return version_match.group(1)


def generate_cython(package):
    """Cythonize all sources in the package"""
    cwd = os.path.abspath(os.path.dirname(__file__))
    print("Cythonizing sources")
    p = subprocess.call([sys.executable,
                         os.path.join(cwd, 'tools', 'cythonize.py'),
                         package],
                        cwd=cwd)
    if p != 0:
        raise RuntimeError("Running cythonize failed!")


def configuration(parent_package='', top_path=None):
    from numpy.distutils.misc_util import Configuration
    config = Configuration(None, parent_package, top_path)
    config.set_options(ignore_setup_xxx_py=True,
                       assume_default_configuration=True,
                       delegate_options_to_subpackages=True,
                       quiet=True)
    config.add_subpackage(PACKAGE_NAME)
    return config
def setup_package():
    from numpy.distutils.core import setup

    old_path = os.getcwd()
    local_path = os.path.dirname(os.path.abspath(sys.argv[0]))
    src_path = local_path

    os.chdir(local_path)
    sys.path.insert(0, local_path)

	# Run build
    old_path = os.getcwd()
    os.chdir(src_path)
    sys.path.insert(0, src_path)

    cwd = os.path.abspath(os.path.dirname(__file__))
    if not os.path.exists(os.path.join(cwd, 'PKG-INFO')):
        # Generate Cython sources, unless building from source release
        generate_cython(PACKAGE_NAME)

    try:
        setup(name=DISTNAME,
              author=MAINTAINER,
              author_email=MAINTAINER_EMAIL,
              maintainer=MAINTAINER,
              maintainer_email=MAINTAINER_EMAIL,
              description=DESCRIPTION,
              license=LICENSE,
              url=URL,
              version=version(PACKAGE_NAME),
              download_url=DOWNLOAD_URL,
              long_description=LONG_DESCRIPTION,
              zip_safe=False,  # the package can run out of an .egg file
              classifiers=CLASSIFIERS,
              packages=find_packages(),
              install_requires=INSTALL_REQUIRES,
              configuration=configuration)
    finally:
        del sys.path[0]
        os.chdir(old_path)

    return


if __name__ == '__main__':
    setup_package()
=======
setup(name=DISTNAME,
      maintainer=MAINTAINER,
      maintainer_email=MAINTAINER_EMAIL,
      description=DESCRIPTION,
      license=LICENSE,
      url=URL,
      version=VERSION,
      download_url=DOWNLOAD_URL,
      long_description=LONG_DESCRIPTION,
      zip_safe=False,  # the package can run out of an .egg file
      classifiers=CLASSIFIERS,
      packages=find_packages(),
      install_requires=INSTALL_REQUIRES,
      extras_require=EXTRAS_REQUIRE)
>>>>>>> 176ce44c
<|MERGE_RESOLUTION|>--- conflicted
+++ resolved
@@ -20,11 +20,9 @@
 URL = 'https://github.com/scikit-learn-contrib/imbalanced-learn'
 LICENSE = 'MIT'
 DOWNLOAD_URL = 'https://github.com/scikit-learn-contrib/imbalanced-learn'
-<<<<<<< HEAD
-INSTALL_REQUIRES = ['numpy', 'scipy', 'scikit-learn']
-=======
+
 VERSION = __version__
->>>>>>> 176ce44c
+
 CLASSIFIERS = ['Intended Audience :: Science/Research',
                'Intended Audience :: Developers',
                'License :: OSI Approved',
@@ -57,7 +55,7 @@
 }
 
 
-<<<<<<< HEAD
+
 def version(package, encoding='utf-8'):
     """Obtain the packge version from a python file e.g. pkg/_version.py
     See <https://packaging.python.org/en/latest/single_source_version.html>.
@@ -139,19 +137,3 @@
 
 if __name__ == '__main__':
     setup_package()
-=======
-setup(name=DISTNAME,
-      maintainer=MAINTAINER,
-      maintainer_email=MAINTAINER_EMAIL,
-      description=DESCRIPTION,
-      license=LICENSE,
-      url=URL,
-      version=VERSION,
-      download_url=DOWNLOAD_URL,
-      long_description=LONG_DESCRIPTION,
-      zip_safe=False,  # the package can run out of an .egg file
-      classifiers=CLASSIFIERS,
-      packages=find_packages(),
-      install_requires=INSTALL_REQUIRES,
-      extras_require=EXTRAS_REQUIRE)
->>>>>>> 176ce44c
