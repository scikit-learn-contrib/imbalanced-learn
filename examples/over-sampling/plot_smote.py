"""
=====
SMOTE
=====

An illustration of the SMOTE method and its variant.

"""

# Authors: Fernando Nogueira
#          Christos Aridas
#          Guillaume Lemaitre <g.lemaitre58@gmail.com>
# License: MIT

import matplotlib.pyplot as plt
from sklearn.datasets import make_classification
from sklearn.decomposition import PCA

from imblearn.over_sampling import SMOTE
from imblearn.over_sampling import BorderlineSMOTE
from imblearn.over_sampling import SVMSMOTE

print(__doc__)


def plot_resampling(ax, X, y, title):
    c0 = ax.scatter(X[y == 0, 0], X[y == 0, 1], label="Class #0", alpha=0.5)
    c1 = ax.scatter(X[y == 1, 0], X[y == 1, 1], label="Class #1", alpha=0.5)
    ax.set_title(title)
    ax.spines['top'].set_visible(False)
    ax.spines['right'].set_visible(False)
    ax.get_xaxis().tick_bottom()
    ax.get_yaxis().tick_left()
    ax.spines['left'].set_position(('outward', 10))
    ax.spines['bottom'].set_position(('outward', 10))
    ax.set_xlim([-6, 8])
    ax.set_ylim([-6, 6])

    return c0, c1


# Generate the dataset
X, y = make_classification(n_classes=2, class_sep=2, weights=[0.3, 0.7],
                           n_informative=3, n_redundant=1, flip_y=0,
                           n_features=20, n_clusters_per_class=1,
                           n_samples=80, random_state=10)

# Instanciate a PCA object for the sake of easy visualisation
pca = PCA(n_components=2)
# Fit and transform x to visualise inside a 2D feature space
X_vis = pca.fit_transform(X)

# Apply regular SMOTE
<<<<<<< HEAD
kind = ['regular', 'borderline1', 'borderline2', 'svm', 'kmeans']
sm = [SMOTE(kind=k) for k in kind]
=======
sm = [SMOTE(), BorderlineSMOTE(kind='borderline-1'),
      BorderlineSMOTE(kind='borderline-2'), SVMSMOTE()]
>>>>>>> 7c48491b
X_resampled = []
y_resampled = []
X_res_vis = []
for method in sm:
    X_res, y_res = method.fit_sample(X, y)
    X_resampled.append(X_res)
    y_resampled.append(y_res)
    X_res_vis.append(pca.transform(X_res))

# Two subplots, unpack the axes array immediately
f, ((ax1, ax2, ax3), (ax4, ax5, ax6), (ax7, ax8, ax9)) = plt.subplots(3, 3)
# Remove axis for first and second plot
ax1.axis('off')
ax2.axis('off')
ax3.axis('off')

<<<<<<< HEAD
ax_res = [ax5, ax6, ax7, ax8, ax9]

c0, c1 = plot_resampling(ax4, X_vis, y, 'Original set')
for i in range(len(kind)):
=======
c0, c1 = plot_resampling(ax1, X_vis, y, 'Original set')
for i, name in enumerate(['SMOTE', 'SMOTE Borderline-1',
                          'SMOTE Borderline-2', 'SMOTE SVM']):
>>>>>>> 7c48491b
    plot_resampling(ax_res[i], X_res_vis[i], y_resampled[i],
                    '{}'.format(name))

ax2.legend((c0, c1), ('Class #0', 'Class #1'), loc='center',
           ncol=1, labelspacing=0.)
plt.tight_layout()
plt.show()<|MERGE_RESOLUTION|>--- conflicted
+++ resolved
@@ -18,6 +18,7 @@
 
 from imblearn.over_sampling import SMOTE
 from imblearn.over_sampling import BorderlineSMOTE
+from imblearn.over_sampling import KMeansSMOTE
 from imblearn.over_sampling import SVMSMOTE
 
 print(__doc__)
@@ -51,13 +52,11 @@
 X_vis = pca.fit_transform(X)
 
 # Apply regular SMOTE
-<<<<<<< HEAD
-kind = ['regular', 'borderline1', 'borderline2', 'svm', 'kmeans']
-sm = [SMOTE(kind=k) for k in kind]
-=======
-sm = [SMOTE(), BorderlineSMOTE(kind='borderline-1'),
-      BorderlineSMOTE(kind='borderline-2'), SVMSMOTE()]
->>>>>>> 7c48491b
+sm = [SMOTE(),
+      BorderlineSMOTE(kind='borderline-1'),
+      BorderlineSMOTE(kind='borderline-2'),
+      KMeansSMOTE(kmeans_estimator=4),
+      SVMSMOTE()]
 X_resampled = []
 y_resampled = []
 X_res_vis = []
@@ -74,16 +73,14 @@
 ax2.axis('off')
 ax3.axis('off')
 
-<<<<<<< HEAD
 ax_res = [ax5, ax6, ax7, ax8, ax9]
 
 c0, c1 = plot_resampling(ax4, X_vis, y, 'Original set')
-for i in range(len(kind)):
-=======
-c0, c1 = plot_resampling(ax1, X_vis, y, 'Original set')
-for i, name in enumerate(['SMOTE', 'SMOTE Borderline-1',
-                          'SMOTE Borderline-2', 'SMOTE SVM']):
->>>>>>> 7c48491b
+for i, name in enumerate(['SMOTE',
+                          'SMOTE Borderline-1',
+                          'SMOTE Borderline-2',
+                          'KMeans SMOTE',
+                          'SVM SMOTE']):
     plot_resampling(ax_res[i], X_res_vis[i], y_resampled[i],
                     '{}'.format(name))
 
