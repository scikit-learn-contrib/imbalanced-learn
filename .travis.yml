--- conflicted
+++ resolved
@@ -35,13 +35,9 @@
     - env: DISTRIB="conda" PYTHON_VERSION="2.7"
            NUMPY_VERSION="1.13.1" SCIPY_VERSION="0.19.1" SKLEARN_VERSION="0.20rc"
     - env: DISTRIB="conda" PYTHON_VERSION="3.6"
-<<<<<<< HEAD
-           NUMPY_VERSION="1.13.1" SCIPY_VERSION="0.19.1" SKLEARN_VERSION="0.19.0"
-=======
            NUMPY_VERSION="*" SCIPY_VERSION="*" SKLEARN_VERSION="0.20rc"
     - env: DISTRIB="conda" PYTHON_VERSION="3.7"
            NUMPY_VERSION="1.13.1" SCIPY_VERSION="0.19.1" SKLEARN_VERSION="0.20rc"
->>>>>>> 176ce44c
     - env: DISTRIB="conda" PYTHON_VERSION="3.7"
            NUMPY_VERSION="*" SCIPY_VERSION="*" SKLEARN_VERSION="master"
   allow_failures:
