# make it explicit that we favor the new container-based travis workers
dist: xenial
sudo: false

language: python

# Pre-install packages for the ubuntu distribution
cache:
  apt: true
  # We use three different cache directory
  # to work around a Travis bug with multi-platform cache
  directories:
  - $HOME/.cache/pip
  - $HOME/.cache/pip
  - $HOME/download
addons:
  apt:
    packages:
<<<<<<< HEAD
      - python-numpy
      - python-scipy

=======
      - python3-numpy
      - python3-scipy
>>>>>>> ffdde80a
env:
  global:
    # Directory where tests are run from
    - TEST_DIR=/tmp/test_dir
    - MODULE=imblearn
    - OMP_NUM_THREADS=4
    - OPENBLAS_NUM_THREADS=4

matrix:
  include:
    # This environment tests the using anaconda
    # Ubuntu 14.04 environment
    - env: DISTRIB="ubuntu"
    # Latest release
<<<<<<< HEAD
    - env: DISTRIB="conda" PYTHON_VERSION="2.7"
           NUMPY_VERSION="1.13.1" SCIPY_VERSION="0.19.1" CYTHON_VERSION="0.29" SKLEARN_VERSION="0.20"
    - env: DISTRIB="conda" PYTHON_VERSION="3.6"
           NUMPY_VERSION="*" SCIPY_VERSION="*" CYTHON_VERSION="0.29" SKLEARN_VERSION="0.20"
    - env: DISTRIB="conda" PYTHON_VERSION="3.7"
           NUMPY_VERSION="1.13.1" SCIPY_VERSION="0.19.1" CYTHON_VERSION="0.29" SKLEARN_VERSION="0.20"
    - env: DISTRIB="conda" PYTHON_VERSION="3.7"
           NUMPY_VERSION="*" SCIPY_VERSION="*" CYTHON_VERSION="*" SKLEARN_VERSION="master"
  allow_failures:
    - env: DISTRIB="conda" PYTHON_VERSION="3.7"
           NUMPY_VERSION="*" SCIPY_VERSION="*" CYTHON_VERSION="*" SKLEARN_VERSION="master"
=======
    - env: DISTRIB="conda" PYTHON_VERSION="3.6"
           NUMPY_VERSION="*" SCIPY_VERSION="*" SKLEARN_VERSION="0.21.2"
           OPTIONAL_DEPS="true"
    - env: DISTRIB="conda" PYTHON_VERSION="3.7"
           NUMPY_VERSION="*" SCIPY_VERSION="*" SKLEARN_VERSION="0.21.2"
           OPTIONAL_DEPS="false"
    - env: DISTRIB="conda" PYTHON_VERSION="3.7"
           NUMPY_VERSION="*" SCIPY_VERSION="*" SKLEARN_VERSION="master"
           OPTIONAL_DEPS="false"
  allow_failures:
    - env: DISTRIB="conda" PYTHON_VERSION="3.7"
           NUMPY_VERSION="*" SCIPY_VERSION="*" SKLEARN_VERSION="master"
           OPTIONAL_DEPS="false"
>>>>>>> ffdde80a

install: source build_tools/travis/install.sh
script: bash build_tools/travis/test_script.sh
after_success: source build_tools/travis/after_success.sh

notifications:
  webhooks:
    urls:
      - https://webhooks.gitter.im/e/188e3c7a5180fd4f2120
    on_success: always  # options: [always|never|change] default: always
    on_failure: always  # options: [always|never|change] default: always
    on_start: never     # options: [always|never|change] default: always<|MERGE_RESOLUTION|>--- conflicted
+++ resolved
@@ -16,14 +16,8 @@
 addons:
   apt:
     packages:
-<<<<<<< HEAD
-      - python-numpy
-      - python-scipy
-
-=======
       - python3-numpy
       - python3-scipy
->>>>>>> ffdde80a
 env:
   global:
     # Directory where tests are run from
@@ -38,19 +32,6 @@
     # Ubuntu 14.04 environment
     - env: DISTRIB="ubuntu"
     # Latest release
-<<<<<<< HEAD
-    - env: DISTRIB="conda" PYTHON_VERSION="2.7"
-           NUMPY_VERSION="1.13.1" SCIPY_VERSION="0.19.1" CYTHON_VERSION="0.29" SKLEARN_VERSION="0.20"
-    - env: DISTRIB="conda" PYTHON_VERSION="3.6"
-           NUMPY_VERSION="*" SCIPY_VERSION="*" CYTHON_VERSION="0.29" SKLEARN_VERSION="0.20"
-    - env: DISTRIB="conda" PYTHON_VERSION="3.7"
-           NUMPY_VERSION="1.13.1" SCIPY_VERSION="0.19.1" CYTHON_VERSION="0.29" SKLEARN_VERSION="0.20"
-    - env: DISTRIB="conda" PYTHON_VERSION="3.7"
-           NUMPY_VERSION="*" SCIPY_VERSION="*" CYTHON_VERSION="*" SKLEARN_VERSION="master"
-  allow_failures:
-    - env: DISTRIB="conda" PYTHON_VERSION="3.7"
-           NUMPY_VERSION="*" SCIPY_VERSION="*" CYTHON_VERSION="*" SKLEARN_VERSION="master"
-=======
     - env: DISTRIB="conda" PYTHON_VERSION="3.6"
            NUMPY_VERSION="*" SCIPY_VERSION="*" SKLEARN_VERSION="0.21.2"
            OPTIONAL_DEPS="true"
@@ -64,7 +45,6 @@
     - env: DISTRIB="conda" PYTHON_VERSION="3.7"
            NUMPY_VERSION="*" SCIPY_VERSION="*" SKLEARN_VERSION="master"
            OPTIONAL_DEPS="false"
->>>>>>> ffdde80a
 
 install: source build_tools/travis/install.sh
 script: bash build_tools/travis/test_script.sh
