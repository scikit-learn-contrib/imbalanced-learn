--- conflicted
+++ resolved
@@ -74,11 +74,9 @@
 .idea/
 
 # Cython
-<<<<<<< HEAD
 *.c
 *.cpp
 cythonize.dat
-=======
 *.pyc
 *.pyo
 __pycache__
@@ -123,5 +121,4 @@
 # build documentation
 doc/_build/
 doc/auto_examples/
-doc/generated/
->>>>>>> 176ce44c
+doc/generated/