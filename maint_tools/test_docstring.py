--- conflicted
+++ resolved
@@ -58,7 +58,9 @@
     "Pipeline.fit_transform",
     "Pipeline.fit_resample",
     "Pipeline.fit_predict",
-<<<<<<< HEAD
+    "ROSE$",
+    "ROSE.",
+    "ROSE",
     "RUSBoostClassifier$",
     "RUSBoostClassifier.",
     "RandomOverSampler$",
@@ -67,13 +69,6 @@
     "RandomUnderSampler.",
     "TomekLinks$",
     "TomekLinks",
-=======
-    "ROSE$", "ROSE.", "ROSE",
-    "RUSBoostClassifier$", "RUSBoostClassifier.",
-    "RandomOverSampler$", "RandomOverSampler.",
-    "RandomUnderSampler$", "RandomUnderSampler.",
-    "TomekLinks$", "TomekLinks",
->>>>>>> 1086fb6e
 ]
 
 
