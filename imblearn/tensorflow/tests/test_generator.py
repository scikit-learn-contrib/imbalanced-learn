from distutils.version import LooseVersion

import pytest
import numpy as np
from scipy import sparse

from sklearn.datasets import load_iris

from imblearn.datasets import make_imbalance
from imblearn.under_sampling import NearMiss

from imblearn.over_sampling import RandomOverSampler


from imblearn.tensorflow import balanced_batch_generator

tf = pytest.importorskip("tensorflow")



@pytest.fixture
def data():
    X, y = load_iris(return_X_y=True)
    X, y = make_imbalance(X, y, {0: 30, 1: 50, 2: 40})
    X = X.astype(np.float32)
    return X, y


<<<<<<< HEAD
@pytest.mark.parametrize("sampler", [None, NearMiss(), RandomOverSampler()])
def test_balanced_batch_generator(data, sampler):
    X, y = data

=======
def check_balanced_batch_generator_tf_1_X_X(dataset, sampler):
    X, y = dataset
>>>>>>> 2b86e729
    batch_size = 10
    training_generator, steps_per_epoch = balanced_batch_generator(
        X,
        y,
        sample_weight=None,
        sampler=sampler,
        batch_size=batch_size,
        random_state=42,
    )

    learning_rate = 0.01
    epochs = 10
    input_size = X.shape[1]
    output_size = 3

    # helper functions
    def init_weights(shape):
        return tf.Variable(tf.random_normal(shape, stddev=0.01))

    def accuracy(y_true, y_pred):
        return np.mean(np.argmax(y_pred, axis=1) == y_true)

    # input and output
    data = tf.placeholder("float32", shape=[None, input_size])
    targets = tf.placeholder("int32", shape=[None])

    # build the model and weights
    W = init_weights([input_size, output_size])
    b = init_weights([output_size])
    out_act = tf.nn.sigmoid(tf.matmul(data, W) + b)

    # build the loss, predict, and train operator
    cross_entropy = tf.nn.sparse_softmax_cross_entropy_with_logits(
        logits=out_act, labels=targets
    )
    loss = tf.reduce_sum(cross_entropy)
    optimizer = tf.train.GradientDescentOptimizer(learning_rate)
    train_op = optimizer.minimize(loss)
    predict = tf.nn.softmax(out_act)

    # Initialization of all variables in the graph
    init = tf.global_variables_initializer()

    with tf.Session() as sess:
        sess.run(init)

        for e in range(epochs):
            for i in range(steps_per_epoch):
                X_batch, y_batch = next(training_generator)
                sess.run(
                    [train_op, loss],
                    feed_dict={data: X_batch, targets: y_batch},
                )

            # For each epoch, run accuracy on train and test
            predicts_train = sess.run(predict, feed_dict={data: X})
            print(
                "epoch: {} train accuracy: {:.3f}".format(
                    e, accuracy(y, predicts_train)
                )
            )


def check_balanced_batch_generator_tf_2_X_X_compat_1_X_X(dataset, sampler):
    tf.compat.v1.disable_eager_execution()

    X, y = dataset
    batch_size = 10
    training_generator, steps_per_epoch = balanced_batch_generator(
        X,
        y,
        sample_weight=None,
        sampler=sampler,
        batch_size=batch_size,
        random_state=42,
    )

    learning_rate = 0.01
    epochs = 10
    input_size = X.shape[1]
    output_size = 3

    # helper functions
    def init_weights(shape):
        return tf.Variable(tf.random.normal(shape, stddev=0.01))

    def accuracy(y_true, y_pred):
        return np.mean(np.argmax(y_pred, axis=1) == y_true)

    # input and output
    data = tf.compat.v1.placeholder("float32", shape=[None, input_size])
    targets = tf.compat.v1.placeholder("int32", shape=[None])

    # build the model and weights
    W = init_weights([input_size, output_size])
    b = init_weights([output_size])
    out_act = tf.nn.sigmoid(tf.matmul(data, W) + b)

    # build the loss, predict, and train operator
    cross_entropy = tf.nn.sparse_softmax_cross_entropy_with_logits(
        logits=out_act, labels=targets
    )
    loss = tf.reduce_sum(input_tensor=cross_entropy)
    optimizer = tf.compat.v1.train.GradientDescentOptimizer(learning_rate)
    train_op = optimizer.minimize(loss)
    predict = tf.nn.softmax(out_act)

    # Initialization of all variables in the graph
    init = tf.compat.v1.global_variables_initializer()

    with tf.compat.v1.Session() as sess:
        sess.run(init)

        for e in range(epochs):
            for i in range(steps_per_epoch):
                X_batch, y_batch = next(training_generator)
                sess.run(
                    [train_op, loss],
                    feed_dict={data: X_batch, targets: y_batch},
                )

            # For each epoch, run accuracy on train and test
            predicts_train = sess.run(predict, feed_dict={data: X})
            print(
                "epoch: {} train accuracy: {:.3f}".format(
                    e, accuracy(y, predicts_train)
                )
            )


@pytest.mark.parametrize("sampler", [None, NearMiss(), RandomOverSampler()])
def test_balanced_batch_generator(data, sampler):
    if LooseVersion(tf.__version__) < '2':
        check_balanced_batch_generator_tf_1_X_X(data, sampler)
    else:
        check_balanced_batch_generator_tf_2_X_X_compat_1_X_X(data, sampler)


@pytest.mark.parametrize("keep_sparse", [True, False])

def test_balanced_batch_generator_function_sparse(data, keep_sparse):
    X, y = data


    training_generator, steps_per_epoch = balanced_batch_generator(
        sparse.csr_matrix(X),
        y,
        keep_sparse=keep_sparse,
        batch_size=10,
        random_state=42,
    )
    for idx in range(steps_per_epoch):
        X_batch, y_batch = next(training_generator)
        if keep_sparse:
            assert sparse.issparse(X_batch)
        else:
            assert not sparse.issparse(X_batch)<|MERGE_RESOLUTION|>--- conflicted
+++ resolved
@@ -8,14 +8,11 @@
 
 from imblearn.datasets import make_imbalance
 from imblearn.under_sampling import NearMiss
-
 from imblearn.over_sampling import RandomOverSampler
-
 
 from imblearn.tensorflow import balanced_batch_generator
 
 tf = pytest.importorskip("tensorflow")
-
 
 
 @pytest.fixture
@@ -26,15 +23,8 @@
     return X, y
 
 
-<<<<<<< HEAD
-@pytest.mark.parametrize("sampler", [None, NearMiss(), RandomOverSampler()])
-def test_balanced_batch_generator(data, sampler):
-    X, y = data
-
-=======
 def check_balanced_batch_generator_tf_1_X_X(dataset, sampler):
     X, y = dataset
->>>>>>> 2b86e729
     batch_size = 10
     training_generator, steps_per_epoch = balanced_batch_generator(
         X,
@@ -174,10 +164,8 @@
 
 
 @pytest.mark.parametrize("keep_sparse", [True, False])
-
 def test_balanced_batch_generator_function_sparse(data, keep_sparse):
     X, y = data
-
 
     training_generator, steps_per_epoch = balanced_batch_generator(
         sparse.csr_matrix(X),
