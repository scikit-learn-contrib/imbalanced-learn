"""Implement generators for ``tensorflow`` which will balance the data."""

from scipy.sparse import issparse

from sklearn.base import clone
from sklearn.utils import _safe_indexing
from sklearn.utils import check_random_state

from ..under_sampling import RandomUnderSampler
from ..utils import Substitution
from ..utils._docstring import _random_state_docstring

<<<<<<< HEAD

DONT_HAVE_RANDOM_STATE = ('NearMiss', 'EditedNearestNeighbours',
                          'RepeatedEditedNearestNeighbours', 'AllKNN',
                          'NeighbourhoodCleaningRule', 'TomekLinks')

=======
>>>>>>> 2b86e729


@Substitution(random_state=_random_state_docstring)
def balanced_batch_generator(
    X,
    y,
    sample_weight=None,
    sampler=None,
    batch_size=32,
    keep_sparse=False,
    random_state=None,
):
    """Create a balanced batch generator to train tensorflow model.

    Returns a generator --- as well as the number of step per epoch --- which
    is given to ``fit_generator``. The sampler defines the sampling strategy
    used to balance the dataset ahead of creating the batch. The sampler should

    have an attribute ``sample_indices_``.


    Parameters
    ----------
    X : ndarray, shape (n_samples, n_features)
        Original imbalanced dataset.

    y : ndarray, shape (n_samples,) or (n_samples, n_classes)
        Associated targets.

    sample_weight : ndarray, shape (n_samples,)
        Sample weight.

    sampler : object or None, optional (default=RandomUnderSampler)

        A sampler instance which has an attribute ``sample_indices_``.

        By default, the sampler used is a
        :class:`imblearn.under_sampling.RandomUnderSampler`.

    batch_size : int, optional (default=32)
        Number of samples per gradient update.

    keep_sparse : bool, optional (default=False)
        Either or not to conserve or not the sparsity of the input ``X``. By
        default, the returned batches will be dense.

    {random_state}

    Returns
    -------
    generator : generator of tuple
        Generate batch of data. The tuple generated are either (X_batch,
        y_batch) or (X_batch, y_batch, sampler_weight_batch).

    steps_per_epoch : int
        The number of samples per epoch.

    """

    random_state = check_random_state(random_state)
    if sampler is None:

        sampler_ = RandomUnderSampler(random_state=random_state)
    else:
        sampler_ = clone(sampler)
    sampler_.fit_resample(X, y)
    if not hasattr(sampler_, "sample_indices_"):
        raise ValueError(
            "'sampler' needs to have an attribute " "'sample_indices_'."
        )
    indices = sampler_.sample_indices_

    # shuffle the indices since the sampler are packing them by class
    random_state.shuffle(indices)

    def generator(X, y, sample_weight, indices, batch_size):
        while True:
            for index in range(0, len(indices), batch_size):
                X_res = _safe_indexing(X, indices[index:index + batch_size])
                y_res = _safe_indexing(y, indices[index:index + batch_size])
                if issparse(X_res) and not keep_sparse:
                    X_res = X_res.toarray()
                if sample_weight is None:
                    yield X_res, y_res
                else:
                    sw_res = _safe_indexing(
                        sample_weight, indices[index:index + batch_size]
                    )
                    yield X_res, y_res, sw_res

    return (
        generator(X, y, sample_weight, indices, batch_size),
        int(indices.size // batch_size),
    )<|MERGE_RESOLUTION|>--- conflicted
+++ resolved
@@ -9,15 +9,6 @@
 from ..under_sampling import RandomUnderSampler
 from ..utils import Substitution
 from ..utils._docstring import _random_state_docstring
-
-<<<<<<< HEAD
-
-DONT_HAVE_RANDOM_STATE = ('NearMiss', 'EditedNearestNeighbours',
-                          'RepeatedEditedNearestNeighbours', 'AllKNN',
-                          'NeighbourhoodCleaningRule', 'TomekLinks')
-
-=======
->>>>>>> 2b86e729
 
 
 @Substitution(random_state=_random_state_docstring)
@@ -35,9 +26,7 @@
     Returns a generator --- as well as the number of step per epoch --- which
     is given to ``fit_generator``. The sampler defines the sampling strategy
     used to balance the dataset ahead of creating the batch. The sampler should
-
     have an attribute ``sample_indices_``.
-
 
     Parameters
     ----------
@@ -51,9 +40,7 @@
         Sample weight.
 
     sampler : object or None, optional (default=RandomUnderSampler)
-
         A sampler instance which has an attribute ``sample_indices_``.
-
         By default, the sampler used is a
         :class:`imblearn.under_sampling.RandomUnderSampler`.
 
@@ -79,7 +66,6 @@
 
     random_state = check_random_state(random_state)
     if sampler is None:
-
         sampler_ = RandomUnderSampler(random_state=random_state)
     else:
         sampler_ = clone(sampler)
@@ -89,7 +75,6 @@
             "'sampler' needs to have an attribute " "'sample_indices_'."
         )
     indices = sampler_.sample_indices_
-
     # shuffle the indices since the sampler are packing them by class
     random_state.shuffle(indices)
 
