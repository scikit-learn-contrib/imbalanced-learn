# coding: utf-8
"""Metrics to assess performance on classification task given class prediction

Functions named as ``*_score`` return a scalar value to maximize: the higher
the better

Function named as ``*_error`` or ``*_loss`` return a scalar value to minimize:
the lower the better
"""

# Authors: Guillaume Lemaitre <g.lemaitre58@gmail.com>
#          Dariusz Brzezinski
# License: MIT

import functools
import warnings

import numpy as np
import scipy as sp

from sklearn.metrics import mean_absolute_error
from sklearn.metrics import precision_recall_fscore_support
from sklearn.metrics._classification import _check_targets
from sklearn.metrics._classification import _prf_divide
from sklearn.preprocessing import LabelEncoder
from sklearn.utils.multiclass import unique_labels
from sklearn.utils.validation import (
    check_consistent_length,
    column_or_1d,
)

try:
    from inspect import signature
except ImportError:
    from sklearn.externals.funcsigs import signature

from ..utils._validation import _deprecate_positional_args


@_deprecate_positional_args
def sensitivity_specificity_support(
    y_true,
    y_pred,
    *,
    labels=None,
    pos_label=1,
    average=None,
    warn_for=("sensitivity", "specificity"),
    sample_weight=None,
):
    """Compute sensitivity, specificity, and support for each class

    The sensitivity is the ratio ``tp / (tp + fn)`` where ``tp`` is the number
    of true positives and ``fn`` the number of false negatives. The sensitivity
    quantifies the ability to avoid false negatives_[1].

    The specificity is the ratio ``tn / (tn + fp)`` where ``tn`` is the number
    of true negatives and ``fn`` the number of false negatives. The specificity
    quantifies the ability to avoid false positives_[1].

    The support is the number of occurrences of each class in ``y_true``.

    If ``pos_label is None`` and in binary classification, this function
    returns the average sensitivity and specificity if ``average``
    is one of ``'weighted'``.

    Read more in the :ref:`User Guide <sensitivity_specificity>`.

    Parameters
    ----------
    y_true : ndarray of shape (n_samples,)
        Ground truth (correct) target values.

    y_pred : ndarray of shape (n_samples,)
        Estimated targets as returned by a classifier.

    labels : list, default=None
        The set of labels to include when ``average != 'binary'``, and their
        order if ``average is None``. Labels present in the data can be
        excluded, for example to calculate a multiclass average ignoring a
        majority negative class, while labels not present in the data will
        result in 0 components in a macro average. For multilabel targets,
        labels are column indices. By default, all labels in ``y_true`` and
        ``y_pred`` are used in sorted order.

    pos_label : str or int, default=1
        The class to report if ``average='binary'`` and the data is binary.
        If the data are multiclass, this will be ignored;
        setting ``labels=[pos_label]`` and ``average != 'binary'`` will report
        scores for that label only.

    average : str, default=None
        If ``None``, the scores for each class are returned. Otherwise, this
        determines the type of averaging performed on the data:

        ``'binary'``:
            Only report results for the class specified by ``pos_label``.
            This is applicable only if targets (``y_{true,pred}``) are binary.
        ``'micro'``:
            Calculate metrics globally by counting the total true positives,
            false negatives and false positives.
        ``'macro'``:
            Calculate metrics for each label, and find their unweighted
            mean.  This does not take label imbalance into account.
        ``'weighted'``:
            Calculate metrics for each label, and find their average, weighted
            by support (the number of true instances for each label). This
            alters 'macro' to account for label imbalance; it can result in an
            F-score that is not between precision and recall.
        ``'samples'``:
            Calculate metrics for each instance, and find their average (only
            meaningful for multilabel classification where this differs from
            :func:`accuracy_score`).

    warn_for : tuple or set of {{"sensitivity", "specificity"}}, for internal use
        This determines which warnings will be made in the case that this
        function is being used to return only one of its metrics.

    sample_weight : ndarray of shape (n_samples,), default=None
        Sample weights.

    Returns
    -------
    sensitivity : float (if `average is None`) or ndarray of \
            shape (n_unique_labels,)
        The sensitivity metric.

    specificity : float (if `average is None`) or ndarray of \
            shape (n_unique_labels,)
        The specificity metric.

    support : int (if `average is None`) or ndarray of \
            shape (n_unique_labels,)
        The number of occurrences of each label in ``y_true``.

    References
    ----------
    .. [1] `Wikipedia entry for the Sensitivity and specificity
           <https://en.wikipedia.org/wiki/Sensitivity_and_specificity>`_

    Examples
    --------
    >>> import numpy as np
    >>> from imblearn.metrics import sensitivity_specificity_support
    >>> y_true = np.array(['cat', 'dog', 'pig', 'cat', 'dog', 'pig'])
    >>> y_pred = np.array(['cat', 'pig', 'dog', 'cat', 'cat', 'dog'])
    >>> sensitivity_specificity_support(y_true, y_pred, average='macro')
    (0.33333333333333331, 0.66666666666666663, None)
    >>> sensitivity_specificity_support(y_true, y_pred, average='micro')
    (0.33333333333333331, 0.66666666666666663, None)
    >>> sensitivity_specificity_support(y_true, y_pred, average='weighted')
    (0.33333333333333331, 0.66666666666666663, None)
    """
    average_options = (None, "micro", "macro", "weighted", "samples")
    if average not in average_options and average != "binary":
        raise ValueError("average has to be one of " + str(average_options))

    y_type, y_true, y_pred = _check_targets(y_true, y_pred)
    present_labels = unique_labels(y_true, y_pred)

    if average == "binary":
        if y_type == "binary":
            if pos_label not in present_labels:
                if len(present_labels) < 2:
                    # Only negative labels
                    return (0.0, 0.0, 0)
                else:
                    raise ValueError(
                        "pos_label=%r is not a valid label: %r"
                        % (pos_label, present_labels)
                    )
            labels = [pos_label]
        else:
            raise ValueError(
                "Target is %s but average='binary'. Please "
                "choose another average setting." % y_type
            )
    elif pos_label not in (None, 1):
        warnings.warn(
            "Note that pos_label (set to %r) is ignored when "
            "average != 'binary' (got %r). You may use "
            "labels=[pos_label] to specify a single positive class."
            % (pos_label, average),
            UserWarning,
        )

    if labels is None:
        labels = present_labels
        n_labels = None
    else:
        n_labels = len(labels)
        labels = np.hstack(
            [labels, np.setdiff1d(present_labels, labels, assume_unique=True)]
        )

    # Calculate tp_sum, pred_sum, true_sum ###

    if y_type.startswith("multilabel"):
        raise ValueError("imblearn does not support multilabel")
    elif average == "samples":
        raise ValueError(
            "Sample-based precision, recall, fscore is "
            "not meaningful outside multilabel "
            "classification. See the accuracy_score instead."
        )
    else:
        le = LabelEncoder()
        le.fit(labels)
        y_true = le.transform(y_true)
        y_pred = le.transform(y_pred)
        sorted_labels = le.classes_

        # labels are now from 0 to len(labels) - 1 -> use bincount
        tp = y_true == y_pred
        tp_bins = y_true[tp]
        if sample_weight is not None:
            tp_bins_weights = np.asarray(sample_weight)[tp]
        else:
            tp_bins_weights = None

        if len(tp_bins):
            tp_sum = np.bincount(
                tp_bins, weights=tp_bins_weights, minlength=len(labels)
            )
        else:
            # Pathological case
            true_sum = pred_sum = tp_sum = np.zeros(len(labels))
        if len(y_pred):
            pred_sum = np.bincount(y_pred, weights=sample_weight, minlength=len(labels))
        if len(y_true):
            true_sum = np.bincount(y_true, weights=sample_weight, minlength=len(labels))

        # Compute the true negative
        tn_sum = y_true.size - (pred_sum + true_sum - tp_sum)

        # Retain only selected labels
        indices = np.searchsorted(sorted_labels, labels[:n_labels])
        tp_sum = tp_sum[indices]
        true_sum = true_sum[indices]
        pred_sum = pred_sum[indices]
        tn_sum = tn_sum[indices]

    if average == "micro":
        tp_sum = np.array([tp_sum.sum()])
        pred_sum = np.array([pred_sum.sum()])
        true_sum = np.array([true_sum.sum()])
        tn_sum = np.array([tn_sum.sum()])

    # Finally, we have all our sufficient statistics. Divide! #

    with np.errstate(divide="ignore", invalid="ignore"):
        # Divide, and on zero-division, set scores to 0 and warn:

        # Oddly, we may get an "invalid" rather than a "divide" error
        # here.
        specificity = _prf_divide(
            tn_sum,
            tn_sum + pred_sum - tp_sum,
            "specificity",
            "predicted",
            average,
            warn_for,
        )
        sensitivity = _prf_divide(
            tp_sum, true_sum, "sensitivity", "true", average, warn_for
        )

    # Average the results

    if average == "weighted":
        weights = true_sum
        if weights.sum() == 0:
            return 0, 0, None
    elif average == "samples":
        weights = sample_weight
    else:
        weights = None

    if average is not None:
        assert average != "binary" or len(specificity) == 1
        specificity = np.average(specificity, weights=weights)
        sensitivity = np.average(sensitivity, weights=weights)
        true_sum = None  # return no support

    return sensitivity, specificity, true_sum


@_deprecate_positional_args
def sensitivity_score(
    y_true, y_pred, *, labels=None, pos_label=1, average="binary", sample_weight=None,
):
    """Compute the sensitivity

    The sensitivity is the ratio ``tp / (tp + fn)`` where ``tp`` is the number
    of true positives and ``fn`` the number of false negatives. The sensitivity
    quantifies the ability to avoid false negatives.

    The best value is 1 and the worst value is 0.

    Read more in the :ref:`User Guide <sensitivity_specificity>`.

    Parameters
    ----------
    y_true : ndarray of shape (n_samples,)
        Ground truth (correct) target values.

    y_pred : ndarray of shape (n_samples,)
        Estimated targets as returned by a classifier.

    labels : list, default=None
        The set of labels to include when ``average != 'binary'``, and their
        order if ``average is None``. Labels present in the data can be
        excluded, for example to calculate a multiclass average ignoring a
        majority negative class, while labels not present in the data will
        result in 0 components in a macro average.

    pos_label : str or int, default=1
        The class to report if ``average='binary'`` and the data is binary.
        If the data are multiclass, this will be ignored;
        setting ``labels=[pos_label]`` and ``average != 'binary'`` will report
        scores for that label only.

    average : str, default=None
        If ``None``, the scores for each class are returned. Otherwise, this
        determines the type of averaging performed on the data:

        ``'binary'``:
            Only report results for the class specified by ``pos_label``.
            This is applicable only if targets (``y_{true,pred}``) are binary.
        ``'micro'``:
            Calculate metrics globally by counting the total true positives,
            false negatives and false positives.
        ``'macro'``:
            Calculate metrics for each label, and find their unweighted
            mean.  This does not take label imbalance into account.
        ``'weighted'``:
            Calculate metrics for each label, and find their average, weighted
            by support (the number of true instances for each label). This
            alters 'macro' to account for label imbalance; it can result in an
            F-score that is not between precision and recall.
        ``'samples'``:
            Calculate metrics for each instance, and find their average (only
            meaningful for multilabel classification where this differs from
            :func:`accuracy_score`).

    sample_weight : ndarray of shape (n_samples,), default=None
        Sample weights.

    Returns
    -------
    specificity : float (if `average is None`) or ndarray of \
            shape (n_unique_labels,)
        The specifcity metric.

    Examples
    --------
    >>> import numpy as np
    >>> from imblearn.metrics import sensitivity_score
    >>> y_true = [0, 1, 2, 0, 1, 2]
    >>> y_pred = [0, 2, 1, 0, 0, 1]
    >>> sensitivity_score(y_true, y_pred, average='macro')
    0.33333333333333331
    >>> sensitivity_score(y_true, y_pred, average='micro')
    0.33333333333333331
    >>> sensitivity_score(y_true, y_pred, average='weighted')
    0.33333333333333331
    >>> sensitivity_score(y_true, y_pred, average=None)
    array([ 1.,  0.,  0.])
    """
    s, _, _ = sensitivity_specificity_support(
        y_true,
        y_pred,
        labels=labels,
        pos_label=pos_label,
        average=average,
        warn_for=("sensitivity",),
        sample_weight=sample_weight,
    )

    return s


@_deprecate_positional_args
def specificity_score(
    y_true, y_pred, *, labels=None, pos_label=1, average="binary", sample_weight=None,
):
    """Compute the specificity

    The specificity is the ratio ``tn / (tn + fp)`` where ``tn`` is the number
    of true negatives and ``fp`` the number of false positives. The specificity
    quantifies the ability to avoid false positives.

    The best value is 1 and the worst value is 0.

    Read more in the :ref:`User Guide <sensitivity_specificity>`.

    Parameters
    ----------
    y_true : ndarray of shape (n_samples,)
        Ground truth (correct) target values.

    y_pred : ndarray of shape (n_samples,)
        Estimated targets as returned by a classifier.

    labels : list, default=None
        The set of labels to include when ``average != 'binary'``, and their
        order if ``average is None``. Labels present in the data can be
        excluded, for example to calculate a multiclass average ignoring a
        majority negative class, while labels not present in the data will
        result in 0 components in a macro average.

    pos_label : str or int, default=1
        The class to report if ``average='binary'`` and the data is binary.
        If the data are multiclass, this will be ignored;
        setting ``labels=[pos_label]`` and ``average != 'binary'`` will report
        scores for that label only.

    average : str, default=None
        If ``None``, the scores for each class are returned. Otherwise, this
        determines the type of averaging performed on the data:

        ``'binary'``:
            Only report results for the class specified by ``pos_label``.
            This is applicable only if targets (``y_{true,pred}``) are binary.
        ``'micro'``:
            Calculate metrics globally by counting the total true positives,
            false negatives and false positives.
        ``'macro'``:
            Calculate metrics for each label, and find their unweighted
            mean.  This does not take label imbalance into account.
        ``'weighted'``:
            Calculate metrics for each label, and find their average, weighted
            by support (the number of true instances for each label). This
            alters 'macro' to account for label imbalance; it can result in an
            F-score that is not between precision and recall.
        ``'samples'``:
            Calculate metrics for each instance, and find their average (only
            meaningful for multilabel classification where this differs from
            :func:`accuracy_score`).

    sample_weight : ndarray of shape (n_samples,), default=None
        Sample weights.

    Returns
    -------
    specificity : float (if `average is None`) or ndarray of \
            shape (n_unique_labels,)
        The specificity metric.

    Examples
    --------
    >>> import numpy as np
    >>> from imblearn.metrics import specificity_score
    >>> y_true = [0, 1, 2, 0, 1, 2]
    >>> y_pred = [0, 2, 1, 0, 0, 1]
    >>> specificity_score(y_true, y_pred, average='macro')
    0.66666666666666663
    >>> specificity_score(y_true, y_pred, average='micro')
    0.66666666666666663
    >>> specificity_score(y_true, y_pred, average='weighted')
    0.66666666666666663
    >>> specificity_score(y_true, y_pred, average=None)
    array([ 0.75,  0.5 ,  0.75])
    """
    _, s, _ = sensitivity_specificity_support(
        y_true,
        y_pred,
        labels=labels,
        pos_label=pos_label,
        average=average,
        warn_for=("specificity",),
        sample_weight=sample_weight,
    )

    return s


@_deprecate_positional_args
def geometric_mean_score(
    y_true,
    y_pred,
    *,
    labels=None,
    pos_label=1,
    average="multiclass",
    sample_weight=None,
    correction=0.0,
):
    """Compute the geometric mean.

    The geometric mean (G-mean) is the root of the product of class-wise
    sensitivity. This measure tries to maximize the accuracy on each of the
    classes while keeping these accuracies balanced. For binary classification
    G-mean is the squared root of the product of the sensitivity
    and specificity. For multi-class problems it is a higher root of the
    product of sensitivity for each class.

    For compatibility with other imbalance performance measures, G-mean can be
    calculated for each class separately on a one-vs-rest basis when
    ``average != 'multiclass'``.

    The best value is 1 and the worst value is 0. Traditionally if at least one
    class is unrecognized by the classifier, G-mean resolves to zero. To
    alleviate this property, for highly multi-class the sensitivity of
    unrecognized classes can be "corrected" to be a user specified value
    (instead of zero). This option works only if ``average == 'multiclass'``.

    Read more in the :ref:`User Guide <imbalanced_metrics>`.

    Parameters
    ----------
    y_true : ndarray of shape (n_samples,)
        Ground truth (correct) target values.

    y_pred : ndarray of shape (n_samples,)
        Estimated targets as returned by a classifier.

    labels : list, default=None
        The set of labels to include when ``average != 'binary'``, and their
        order if ``average is None``. Labels present in the data can be
        excluded, for example to calculate a multiclass average ignoring a
        majority negative class, while labels not present in the data will
        result in 0 components in a macro average.

    pos_label : str or int, default=1
        The class to report if ``average='binary'`` and the data is binary.
        If the data are multiclass, this will be ignored;
        setting ``labels=[pos_label]`` and ``average != 'binary'`` will report
        scores for that label only.

    average : str or None, default='multiclass'
        If ``None``, the scores for each class are returned. Otherwise, this
        determines the type of averaging performed on the data:

        ``'binary'``:
            Only report results for the class specified by ``pos_label``.
            This is applicable only if targets (``y_{true,pred}``) are binary.
        ``'micro'``:
            Calculate metrics globally by counting the total true positives,
            false negatives and false positives.
        ``'macro'``:
            Calculate metrics for each label, and find their unweighted
            mean.  This does not take label imbalance into account.
        ``'weighted'``:
            Calculate metrics for each label, and find their average, weighted
            by support (the number of true instances for each label). This
            alters 'macro' to account for label imbalance; it can result in an
            F-score that is not between precision and recall.
        ``'samples'``:
            Calculate metrics for each instance, and find their average (only
            meaningful for multilabel classification where this differs from
            :func:`accuracy_score`).

    sample_weight : ndarray of shape (n_samples,), default=None
        Sample weights.

    correction: float, default=0.0
        Substitutes sensitivity of unrecognized classes from zero to a given
        value.

    Returns
    -------
    geometric_mean : float

    Notes
    -----
    See :ref:`sphx_glr_auto_examples_evaluation_plot_metrics.py`.

    References
    ----------
    .. [1] Kubat, M. and Matwin, S. "Addressing the curse of
       imbalanced training sets: one-sided selection" ICML (1997)

    .. [2] Barandela, R., Sánchez, J. S., Garcıa, V., & Rangel, E. "Strategies
       for learning in class imbalance problems", Pattern Recognition,
       36(3), (2003), pp 849-851.

    Examples
    --------
    >>> from imblearn.metrics import geometric_mean_score
    >>> y_true = [0, 1, 2, 0, 1, 2]
    >>> y_pred = [0, 2, 1, 0, 0, 1]
    >>> geometric_mean_score(y_true, y_pred)
    0.0
    >>> geometric_mean_score(y_true, y_pred, correction=0.001)
    0.010000000000000004
    >>> geometric_mean_score(y_true, y_pred, average='macro')
    0.47140452079103168
    >>> geometric_mean_score(y_true, y_pred, average='micro')
    0.47140452079103168
    >>> geometric_mean_score(y_true, y_pred, average='weighted')
    0.47140452079103168
    >>> geometric_mean_score(y_true, y_pred, average=None)
    array([ 0.8660254,  0.       ,  0.       ])
    """
    if average is None or average != "multiclass":
        sen, spe, _ = sensitivity_specificity_support(
            y_true,
            y_pred,
            labels=labels,
            pos_label=pos_label,
            average=average,
            warn_for=("specificity", "specificity"),
            sample_weight=sample_weight,
        )

        return np.sqrt(sen * spe)
    else:
        present_labels = unique_labels(y_true, y_pred)

        if labels is None:
            labels = present_labels
            n_labels = None
        else:
            n_labels = len(labels)
            labels = np.hstack(
                [labels, np.setdiff1d(present_labels, labels, assume_unique=True)]
            )

        le = LabelEncoder()
        le.fit(labels)
        y_true = le.transform(y_true)
        y_pred = le.transform(y_pred)
        sorted_labels = le.classes_

        # labels are now from 0 to len(labels) - 1 -> use bincount
        tp = y_true == y_pred
        tp_bins = y_true[tp]

        if sample_weight is not None:
            tp_bins_weights = np.asarray(sample_weight)[tp]
        else:
            tp_bins_weights = None

        if len(tp_bins):
            tp_sum = np.bincount(
                tp_bins, weights=tp_bins_weights, minlength=len(labels)
            )
        else:
            # Pathological case
            true_sum = tp_sum = np.zeros(len(labels))
        if len(y_true):
            true_sum = np.bincount(y_true, weights=sample_weight, minlength=len(labels))

        # Retain only selected labels
        indices = np.searchsorted(sorted_labels, labels[:n_labels])
        tp_sum = tp_sum[indices]
        true_sum = true_sum[indices]

        with np.errstate(divide="ignore", invalid="ignore"):
            recall = _prf_divide(tp_sum, true_sum, "recall", "true", None, "recall")
        recall[recall == 0] = correction

        with np.errstate(divide="ignore", invalid="ignore"):
            gmean = sp.stats.gmean(recall)
        # old version of scipy return MaskedConstant instead of 0.0
        if isinstance(gmean, np.ma.core.MaskedConstant):
            return 0.0
        return gmean


@_deprecate_positional_args
def make_index_balanced_accuracy(*, alpha=0.1, squared=True):
    """Balance any scoring function using the index balanced accuracy

    This factory function wraps scoring function to express it as the
    index balanced accuracy (IBA). You need to use this function to
    decorate any scoring function.

    Only metrics requiring ``y_pred`` can be corrected with the index
    balanced accuracy. ``y_score`` cannot be used since the dominance
    cannot be computed.

    Read more in the :ref:`User Guide <imbalanced_metrics>`.

    Parameters
    ----------
    alpha : float, default=0.1
        Weighting factor.

    squared : bool, default=True
        If ``squared`` is True, then the metric computed will be squared
        before to be weighted.

    Returns
    -------
    iba_scoring_func : callable,
        Returns the scoring metric decorated which will automatically compute
        the index balanced accuracy.

    Notes
    -----
    See :ref:`sphx_glr_auto_examples_evaluation_plot_metrics.py`.

    References
    ----------
    .. [1] García, Vicente, Javier Salvador Sánchez, and Ramón Alberto
       Mollineda. "On the effectiveness of preprocessing methods when dealing
       with different levels of class imbalance." Knowledge-Based Systems 25.1
       (2012): 13-21.

    Examples
    --------
    >>> from imblearn.metrics import geometric_mean_score as gmean
    >>> from imblearn.metrics import make_index_balanced_accuracy as iba
    >>> gmean = iba(alpha=0.1, squared=True)(gmean)
    >>> y_true = [1, 0, 0, 1, 0, 1]
    >>> y_pred = [0, 0, 1, 1, 0, 1]
    >>> print(gmean(y_true, y_pred, average=None))
    [ 0.44444444  0.44444444]
    """

    def decorate(scoring_func):
        @functools.wraps(scoring_func)
        def compute_score(*args, **kwargs):
            signature_scoring_func = signature(scoring_func)
            params_scoring_func = set(signature_scoring_func.parameters.keys())

            # check that the scoring function does not need a score
            # and only a prediction
            prohibitied_y_pred = set(["y_score", "y_prob", "y2"])
            if prohibitied_y_pred.intersection(params_scoring_func):
                raise AttributeError(
                    "The function {} has an unsupported"
                    " attribute. Metric with`y_pred` are the"
                    " only supported metrics is the only"
                    " supported.".format(scoring_func.__name__)
                )

            args_scoring_func = signature_scoring_func.bind(*args, **kwargs)
            args_scoring_func.apply_defaults()
            _score = scoring_func(*args_scoring_func.args, **args_scoring_func.kwargs)
            if squared:
                _score = np.power(_score, 2)

            signature_sens_spec = signature(sensitivity_specificity_support)
            params_sens_spec = set(signature_sens_spec.parameters.keys())
            common_params = params_sens_spec.intersection(
                set(args_scoring_func.arguments.keys())
            )

            args_sens_spec = {k: args_scoring_func.arguments[k] for k in common_params}

            if scoring_func.__name__ == "geometric_mean_score":
                if "average" in args_sens_spec:
                    if args_sens_spec["average"] == "multiclass":
                        args_sens_spec["average"] = "macro"
            elif (
                scoring_func.__name__ == "accuracy_score"
                or scoring_func.__name__ == "jaccard_score"
            ):
                # We do not support multilabel so the only average supported
                # is binary
                args_sens_spec["average"] = "binary"

            sensitivity, specificity, _ = sensitivity_specificity_support(
                **args_sens_spec
            )

            dominance = sensitivity - specificity
            return (1.0 + alpha * dominance) * _score

        return compute_score

    return decorate


@_deprecate_positional_args
def classification_report_imbalanced(
    y_true,
    y_pred,
    *,
    labels=None,
    target_names=None,
    sample_weight=None,
    digits=2,
    alpha=0.1,
    output_dict=False,
    zero_division="warn",
):
    """Build a classification report based on metrics used with imbalanced
    dataset

    Specific metrics have been proposed to evaluate the classification
    performed on imbalanced dataset. This report compiles the
    state-of-the-art metrics: precision/recall/specificity, geometric
    mean, and index balanced accuracy of the
    geometric mean.

    Read more in the :ref:`User Guide <classification_report>`.

    Parameters
    ----------
    y_true : 1d array-like, or label indicator array / sparse matrix
        Ground truth (correct) target values.

    y_pred : 1d array-like, or label indicator array / sparse matrix
        Estimated targets as returned by a classifier.

    labels : array-like of shape (n_labels,), default=None
        Optional list of label indices to include in the report.

    target_names : list of str of shape (n_labels,), default=None
        Optional display names matching the labels (same order).

    sample_weight : array-like of shape (n_samples,), default=None
        Sample weights.

    digits : int, default=2
        Number of digits for formatting output floating point values.
        When ``output_dict`` is ``True``, this will be ignored and the
        returned values will not be rounded.

    alpha : float, default=0.1
        Weighting factor.

    output_dict : bool, default=False
        If True, return output as dict.

        .. versionadded:: 0.7

    zero_division : "warn" or {0, 1}, default="warn"
        Sets the value to return when there is a zero division. If set to
        "warn", this acts as 0, but warnings are also raised.

        .. versionadded:: 0.7

    Returns
    -------
    report : string / dict
        Text summary of the precision, recall, specificity, geometric mean,
        and index balanced accuracy.
        Dictionary returned if output_dict is True. Dictionary has the
        following structure::

            {'label 1': {'pre':0.5,
                         'rec':1.0,
                         ...
                        },
             'label 2': { ... },
              ...
            }

    Examples
    --------
    >>> import numpy as np
    >>> from imblearn.metrics import classification_report_imbalanced
    >>> y_true = [0, 1, 2, 2, 2]
    >>> y_pred = [0, 0, 2, 2, 1] # doctest : +NORMALIZE_WHITESPACE
    >>> target_names = ['class 0', 'class 1', \
    'class 2'] # doctest : +NORMALIZE_WHITESPACE
    >>> print(classification_report_imbalanced(y_true, y_pred, \
    target_names=target_names))
                       pre       rec       spe        f1       geo       iba\
       sup
    <BLANKLINE>
        class 0       0.50      1.00      0.75      0.67      0.87      0.77\
         1
        class 1       0.00      0.00      0.75      0.00      0.00      0.00\
         1
        class 2       1.00      0.67      1.00      0.80      0.82      0.64\
         3
    <BLANKLINE>
    avg / total       0.70      0.60      0.90      0.61      0.66      0.54\
         5
    <BLANKLINE>

    """

    if labels is None:
        labels = unique_labels(y_true, y_pred)
    else:
        labels = np.asarray(labels)

    last_line_heading = "avg / total"

    if target_names is None:
        target_names = [f"{label}" for label in labels]
    name_width = max(len(cn) for cn in target_names)
    width = max(name_width, len(last_line_heading), digits)

    headers = ["pre", "rec", "spe", "f1", "geo", "iba", "sup"]
    fmt = "%% %ds" % width  # first column: class name
    fmt += "  "
    fmt += " ".join(["% 9s" for _ in headers])
    fmt += "\n"

    headers = [""] + headers
    report = fmt % tuple(headers)
    report += "\n"

    # Compute the different metrics
    # Precision/recall/f1
    precision, recall, f1, support = precision_recall_fscore_support(
<<<<<<< HEAD
        y_true, y_pred, labels=labels, average=None, sample_weight=sample_weight,
=======
        y_true,
        y_pred,
        labels=labels,
        average=None,
        sample_weight=sample_weight,
        zero_division=zero_division
>>>>>>> 1086fb6e
    )
    # Specificity
    specificity = specificity_score(
        y_true, y_pred, labels=labels, average=None, sample_weight=sample_weight,
    )
    # Geometric mean
    geo_mean = geometric_mean_score(
        y_true, y_pred, labels=labels, average=None, sample_weight=sample_weight,
    )
    # Index balanced accuracy
    iba_gmean = make_index_balanced_accuracy(alpha=alpha, squared=True)(
        geometric_mean_score
    )
    iba = iba_gmean(
        y_true, y_pred, labels=labels, average=None, sample_weight=sample_weight,
    )

    report_dict = {}
    for i, label in enumerate(labels):
        report_dict_label = {}
        values = [target_names[i]]
        for score_name, score_value in zip(
            headers[1:-1],
            [
                precision[i],
                recall[i],
                specificity[i],
                f1[i],
                geo_mean[i],
                iba[i],
            ]
        ):
            values += ["{0:0.{1}f}".format(score_value, digits)]
            report_dict_label[score_name] = score_value
        values += [f"{support[i]}"]
        report_dict_label[headers[-1]] = support[i]
        report += fmt % tuple(values)

        report_dict[label] = report_dict_label

    report += "\n"

    # compute averages
    values = [last_line_heading]
    for score_name, score_value in zip(
        headers[1:-1],
        [
            np.average(precision, weights=support),
            np.average(recall, weights=support),
            np.average(specificity, weights=support),
            np.average(f1, weights=support),
            np.average(geo_mean, weights=support),
            np.average(iba, weights=support),
        ]
    ):
        values += ["{0:0.{1}f}".format(score_value, digits)]
        report_dict[f"avg_{score_name}"] = score_value
    values += [f"{np.sum(support)}"]
    report += fmt % tuple(values)
    report_dict["total_support"] = np.sum(support)

    if output_dict:
        return report_dict
    return report


def macro_averaged_mean_absolute_error(y_true, y_pred, *, sample_weight=None):
    """Compute Macro-Averaged Mean Absolute Error (MA-MAE)
    for imbalanced ordinal classification.

    This function computes each MAE for each class and average them,
    giving an equal weight to each class.

    Read more in the :ref:`User Guide <macro_averaged_mean_absolute_error>`.

    Parameters
    ----------
    y_true : array-like of shape (n_samples,) or (n_samples, n_outputs)
        Ground truth (correct) target values.

    y_pred : array-like of shape (n_samples,) or (n_samples, n_outputs)
        Estimated targets as returned by a classifier.

    sample_weight : array-like of shape (n_samples,), default=None
        Sample weights.

    Returns
    -------
    loss : float or ndarray of floats
        Macro-Averaged MAE output is non-negative floating point.
        The best value is 0.0.

    Examples
    --------
    >>> import numpy as np
    >>> from sklearn.metrics import mean_absolute_error
    >>> from imblearn.metrics import macro_averaged_mean_absolute_error
    >>> y_true_balanced = [1, 1, 2, 2]
    >>> y_true_imbalanced = [1, 2, 2, 2]
    >>> y_pred = [1, 2, 1, 2]
    >>> mean_absolute_error(y_true_balanced, y_pred)
    0.5
    >>> mean_absolute_error(y_true_imbalanced, y_pred)
    0.25
    >>> macro_averaged_mean_absolute_error(y_true_balanced, y_pred)
    0.5
    >>> macro_averaged_mean_absolute_error(y_true_imbalanced, y_pred)
    0.16666666666666666
    """
    _, y_true, y_pred = _check_targets(y_true, y_pred)
    if sample_weight is not None:
        sample_weight = column_or_1d(sample_weight)
    else:
        sample_weight = np.ones(y_true.shape)
    check_consistent_length(y_true, y_pred, sample_weight)
    labels = unique_labels(y_true, y_pred)
    mae = []
    for possible_class in labels:
        indices = np.flatnonzero(y_true == possible_class)

        mae.append(
            mean_absolute_error(
                y_true[indices],
                y_pred[indices],
                sample_weight=sample_weight[indices],
            )
        )

    return np.sum(mae) / len(mae)<|MERGE_RESOLUTION|>--- conflicted
+++ resolved
@@ -892,16 +892,12 @@
     # Compute the different metrics
     # Precision/recall/f1
     precision, recall, f1, support = precision_recall_fscore_support(
-<<<<<<< HEAD
-        y_true, y_pred, labels=labels, average=None, sample_weight=sample_weight,
-=======
         y_true,
         y_pred,
         labels=labels,
         average=None,
         sample_weight=sample_weight,
         zero_division=zero_division
->>>>>>> 1086fb6e
     )
     # Specificity
     specificity = specificity_score(
