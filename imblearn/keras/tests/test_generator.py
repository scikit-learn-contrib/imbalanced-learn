--- conflicted
+++ resolved
@@ -13,13 +13,10 @@
 from imblearn.datasets import make_imbalance
 from imblearn.under_sampling import ClusterCentroids
 from imblearn.under_sampling import NearMiss
-
 from imblearn.over_sampling import RandomOverSampler
-
 
 from imblearn.keras import BalancedBatchGenerator
 from imblearn.keras import balanced_batch_generator
-
 
 
 @pytest.fixture
@@ -30,14 +27,12 @@
     return X, y
 
 
-
 def _build_keras_model(n_classes, n_features):
     model = Sequential()
     model.add(Dense(n_classes, input_dim=n_features, activation='softmax'))
     model.compile(optimizer='sgd', loss='categorical_crossentropy',
                   metrics=['accuracy'])
     return model
-
 
 
 def test_balanced_batch_generator_class_no_return_indices(data):
@@ -47,22 +42,16 @@
         )
 
 
-<<<<<<< HEAD
-
-=======
 @pytest.mark.filterwarnings('ignore:`wait_time` is not used')  # keras 2.2.4
->>>>>>> ffdde80a
 @pytest.mark.parametrize(
     "sampler, sample_weight",
     [(None, None),
-
      (RandomOverSampler(), None),
      (NearMiss(), None),
      (None, np.random.uniform(size=120))]
 )
 def test_balanced_batch_generator_class(data, sampler, sample_weight):
     X, y = data
-
     model = _build_keras_model(y.shape[1], X.shape[1])
     training_generator = BalancedBatchGenerator(X, y,
                                                 sample_weight=sample_weight,
@@ -74,23 +63,18 @@
 
 
 @pytest.mark.parametrize("keep_sparse", [True, False])
-
 def test_balanced_batch_generator_class_sparse(data, keep_sparse):
     X, y = data
-
     training_generator = BalancedBatchGenerator(sparse.csr_matrix(X), y,
                                                 batch_size=10,
                                                 keep_sparse=keep_sparse,
                                                 random_state=42)
     for idx in range(len(training_generator)):
-
         X_batch, _ = training_generator.__getitem__(idx)
-
         if keep_sparse:
             assert sparse.issparse(X_batch)
         else:
             assert not sparse.issparse(X_batch)
-
 
 
 def test_balanced_batch_generator_function_no_return_indices(data):
@@ -99,22 +83,16 @@
             *data, sampler=ClusterCentroids(), batch_size=10, random_state=42)
 
 
-<<<<<<< HEAD
-
-=======
 @pytest.mark.filterwarnings('ignore:`wait_time` is not used')  # keras 2.2.4
->>>>>>> ffdde80a
 @pytest.mark.parametrize(
     "sampler, sample_weight",
     [(None, None),
-
      (RandomOverSampler(), None),
      (NearMiss(), None),
      (None, np.random.uniform(size=120))]
 )
 def test_balanced_batch_generator_function(data, sampler, sample_weight):
     X, y = data
-
     model = _build_keras_model(y.shape[1], X.shape[1])
     training_generator, steps_per_epoch = balanced_batch_generator(
         X, y, sample_weight=sample_weight, sampler=sampler, batch_size=10,
@@ -125,7 +103,6 @@
 
 
 @pytest.mark.parametrize("keep_sparse", [True, False])
-
 def test_balanced_batch_generator_function_sparse(data, keep_sparse):
     X, y = data
     training_generator, steps_per_epoch = balanced_batch_generator(
@@ -133,7 +110,6 @@
         random_state=42)
     for _ in range(steps_per_epoch):
         X_batch, _ = next(training_generator)
-
         if keep_sparse:
             assert sparse.issparse(X_batch)
         else:
