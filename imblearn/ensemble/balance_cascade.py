--- conflicted
+++ resolved
@@ -296,12 +296,8 @@
             # extract the prediction about the targeted classes only
             pred_target = pred[:index_under_sample.size]
             index_classified = index_under_sample[
-<<<<<<< HEAD
-                pred_target == y_subset[:index_under_sample.size]]
-=======
                 pred_target == safe_indexing(y_subset,
                                              range(index_under_sample.size))]
->>>>>>> cddf39be
             samples_mask[index_classified] = False
 
             # check the stopping criterion
