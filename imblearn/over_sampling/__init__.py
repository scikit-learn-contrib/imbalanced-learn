--- conflicted
+++ resolved
@@ -12,8 +12,4 @@
 from ._smote import SMOTENC
 
 __all__ = ['ADASYN', 'RandomOverSampler',
-<<<<<<< HEAD
-           'SMOTE', 'BorderlineSMOTE', 'KMeansSMOTE', 'SVMSMOTE']
-=======
-           'SMOTE', 'BorderlineSMOTE', 'SVMSMOTE', 'SMOTENC']
->>>>>>> 2186f9a3
+           'SMOTE', 'BorderlineSMOTE', 'SVMSMOTE', 'SMOTENC']