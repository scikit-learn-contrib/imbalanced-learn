"""Test the module SMOTE."""
# Authors: Guillaume Lemaitre <g.lemaitre58@gmail.com>
#          Christos Aridas
# License: MIT

import numpy as np
import pytest

from sklearn.utils.testing import assert_allclose, assert_array_equal
from sklearn.neighbors import NearestNeighbors
from sklearn.svm import SVC

from imblearn.over_sampling import SMOTE
<<<<<<< HEAD
from imblearn.over_sampling import BorderlineSMOTE
from imblearn.over_sampling import SVMSMOTE
from imblearn.over_sampling import KMeansSMOTE
=======

>>>>>>> 2186f9a3

RND_SEED = 0
X = np.array([[0.11622591, -0.0317206], [0.77481731, 0.60935141],
              [1.25192108, -0.22367336], [0.53366841, -0.30312976],
              [1.52091956, -0.49283504], [-0.28162401, -2.10400981],
              [0.83680821, 1.72827342], [0.3084254, 0.33299982],
              [0.70472253, -0.73309052], [0.28893132, -0.38761769],
              [1.15514042, 0.0129463], [0.88407872, 0.35454207],
              [1.31301027, -0.92648734], [-1.11515198, -0.93689695],
              [-0.18410027, -0.45194484], [0.9281014, 0.53085498],
              [-0.14374509, 0.27370049], [-0.41635887, -0.38299653],
              [0.08711622, 0.93259929], [1.70580611, -0.11219234]])
Y = np.array([0, 1, 0, 0, 0, 1, 1, 1, 1, 1, 1, 0, 0, 1, 1, 1, 1, 0, 1, 0])
R_TOL = 1e-4


def test_sample_regular():
    smote = SMOTE(random_state=RND_SEED)
    X_resampled, y_resampled = smote.fit_resample(X, Y)
    X_gt = np.array([[0.11622591, -0.0317206], [0.77481731, 0.60935141], [
        1.25192108, -0.22367336
    ], [0.53366841, -0.30312976], [1.52091956, -0.49283504], [
        -0.28162401, -2.10400981
    ], [0.83680821, 1.72827342], [0.3084254, 0.33299982], [
        0.70472253, -0.73309052
    ], [0.28893132, -0.38761769], [1.15514042, 0.0129463], [
        0.88407872, 0.35454207
    ], [1.31301027, -0.92648734], [-1.11515198, -0.93689695], [
        -0.18410027, -0.45194484
    ], [0.9281014, 0.53085498], [-0.14374509, 0.27370049], [
        -0.41635887, -0.38299653
    ], [0.08711622, 0.93259929], [1.70580611, -0.11219234],
                     [0.29307743, -0.14670439], [0.84976473, -0.15570176],
                     [0.61319159, -0.11571668], [0.66052536, -0.28246517]])
    y_gt = np.array([
        0, 1, 0, 0, 0, 1, 1, 1, 1, 1, 1, 0, 0, 1, 1, 1, 1, 0, 1, 0, 0, 0, 0, 0
    ])
    assert_allclose(X_resampled, X_gt, rtol=R_TOL)
    assert_array_equal(y_resampled, y_gt)


def test_sample_regular_half():
    sampling_strategy = {0: 9, 1: 12}
    smote = SMOTE(
        sampling_strategy=sampling_strategy, random_state=RND_SEED)
    X_resampled, y_resampled = smote.fit_resample(X, Y)
    X_gt = np.array([[0.11622591, -0.0317206], [0.77481731, 0.60935141], [
        1.25192108, -0.22367336
    ], [0.53366841, -0.30312976], [1.52091956, -0.49283504], [
        -0.28162401, -2.10400981
    ], [0.83680821, 1.72827342], [0.3084254, 0.33299982], [
        0.70472253, -0.73309052
    ], [0.28893132, -0.38761769], [1.15514042, 0.0129463], [
        0.88407872, 0.35454207
    ], [1.31301027, -0.92648734], [-1.11515198, -0.93689695], [
        -0.18410027, -0.45194484
    ], [0.9281014, 0.53085498], [-0.14374509, 0.27370049],
                     [-0.41635887, -0.38299653], [0.08711622, 0.93259929],
                     [1.70580611, -0.11219234], [0.36784496, -0.1953161]])
    y_gt = np.array(
        [0, 1, 0, 0, 0, 1, 1, 1, 1, 1, 1, 0, 0, 1, 1, 1, 1, 0, 1, 0, 0])
    assert_allclose(X_resampled, X_gt, rtol=R_TOL)
    assert_array_equal(y_resampled, y_gt)


@pytest.mark.filterwarnings('ignore:"kind" is deprecated in 0.4 and will be')
def test_sample_borderline1():
    kind = 'borderline1'
    smote = SMOTE(random_state=RND_SEED, kind=kind)
    X_resampled, y_resampled = smote.fit_resample(X, Y)
    X_gt = np.array([[0.11622591, -0.0317206], [0.77481731, 0.60935141], [
        1.25192108, -0.22367336
    ], [0.53366841, -0.30312976], [1.52091956, -0.49283504], [
        -0.28162401, -2.10400981
    ], [0.83680821, 1.72827342], [0.3084254, 0.33299982], [
        0.70472253, -0.73309052
    ], [0.28893132, -0.38761769], [1.15514042, 0.0129463], [
        0.88407872, 0.35454207
    ], [1.31301027, -0.92648734], [-1.11515198, -0.93689695], [
        -0.18410027, -0.45194484
    ], [0.9281014, 0.53085498], [-0.14374509, 0.27370049], [
        -0.41635887, -0.38299653
    ], [0.08711622, 0.93259929], [1.70580611, -0.11219234],
                     [0.3765279, -0.2009615], [0.55276636, -0.10550373],
                     [0.45413452, -0.08883319], [1.21118683, -0.22817957]])
    y_gt = np.array([
        0, 1, 0, 0, 0, 1, 1, 1, 1, 1, 1, 0, 0, 1, 1, 1, 1, 0, 1, 0, 0, 0, 0, 0
    ])
    assert_allclose(X_resampled, X_gt, rtol=R_TOL)
    assert_array_equal(y_resampled, y_gt)


@pytest.mark.filterwarnings('ignore:"kind" is deprecated in 0.4 and will be')
def test_sample_borderline2():
    kind = 'borderline2'
    smote = SMOTE(random_state=RND_SEED, kind=kind)
    X_resampled, y_resampled = smote.fit_resample(X, Y)
    X_gt = np.array([[0.11622591, -0.0317206], [0.77481731, 0.60935141], [
        1.25192108, -0.22367336
    ], [0.53366841, -0.30312976], [1.52091956, -0.49283504], [
        -0.28162401, -2.10400981
    ], [0.83680821, 1.72827342], [0.3084254, 0.33299982], [
        0.70472253, -0.73309052
    ], [0.28893132, -0.38761769], [1.15514042, 0.0129463], [
        0.88407872, 0.35454207
    ], [1.31301027, -0.92648734], [-1.11515198, -0.93689695], [
        -0.18410027, -0.45194484
    ], [0.9281014, 0.53085498], [-0.14374509, 0.27370049],
                     [-0.41635887, -0.38299653], [0.08711622, 0.93259929],
                     [1.70580611, -0.11219234], [0.47436888, -0.2645749],
                     [1.07844561, -0.19435291], [0.33339622, 0.49870937]])
    y_gt = np.array(
        [0, 1, 0, 0, 0, 1, 1, 1, 1, 1, 1, 0, 0, 1, 1, 1, 1, 0, 1, 0, 0, 0, 0])
    assert_allclose(X_resampled, X_gt, rtol=R_TOL)
    assert_array_equal(y_resampled, y_gt)


@pytest.mark.filterwarnings('ignore:"kind" is deprecated in 0.4 and will be')
@pytest.mark.filterwarnings('ignore:"svm_estimator" is deprecated in 0.4 and')
@pytest.mark.filterwarnings('ignore:"out_step" is deprecated in 0.4 and')
@pytest.mark.filterwarnings('ignore:"m_neighbors" is deprecated in 0.4 and')
def test_sample_svm():
    kind = 'svm'
    smote = SMOTE(random_state=RND_SEED, kind=kind)
    X_resampled, y_resampled = smote.fit_resample(X, Y)
    X_gt = np.array([[0.11622591, -0.0317206],
                     [0.77481731, 0.60935141],
                     [1.25192108, -0.22367336],
                     [0.53366841, -0.30312976],
                     [1.52091956, -0.49283504],
                     [-0.28162401, -2.10400981],
                     [0.83680821, 1.72827342],
                     [0.3084254, 0.33299982],
                     [0.70472253, -0.73309052],
                     [0.28893132, -0.38761769],
                     [1.15514042, 0.0129463],
                     [0.88407872, 0.35454207],
                     [1.31301027, -0.92648734],
                     [-1.11515198, -0.93689695],
                     [-0.18410027, -0.45194484],
                     [0.9281014, 0.53085498],
                     [-0.14374509, 0.27370049],
                     [-0.41635887, -0.38299653],
                     [0.08711622, 0.93259929],
                     [1.70580611, -0.11219234],
                     [0.47436887, -0.2645749],
                     [1.07844562, -0.19435291],
                     [1.44228238, -1.31256615],
                     [1.25636713, -1.04463226]])
    y_gt = np.array([0, 1, 0, 0, 0, 1, 1, 1, 1, 1, 1, 0, 0, 1, 1, 1,
                     1, 0, 1, 0, 0, 0, 0, 0])
    assert_allclose(X_resampled, X_gt, rtol=R_TOL)
    assert_array_equal(y_resampled, y_gt)


@pytest.mark.filterwarnings('ignore:"kind" is deprecated in 0.4 and will be')
@pytest.mark.filterwarnings('ignore:"m_neighbors" is deprecated in 0.4 and')
def test_fit_resample_nn_obj():
    kind = 'borderline1'
    nn_m = NearestNeighbors(n_neighbors=11)
    nn_k = NearestNeighbors(n_neighbors=6)
    smote = SMOTE(
        random_state=RND_SEED, kind=kind, k_neighbors=nn_k, m_neighbors=nn_m)
    X_resampled, y_resampled = smote.fit_resample(X, Y)
    X_gt = np.array([[0.11622591, -0.0317206], [0.77481731, 0.60935141], [
        1.25192108, -0.22367336
    ], [0.53366841, -0.30312976], [1.52091956, -0.49283504], [
        -0.28162401, -2.10400981
    ], [0.83680821, 1.72827342], [0.3084254, 0.33299982], [
        0.70472253, -0.73309052
    ], [0.28893132, -0.38761769], [1.15514042, 0.0129463], [
        0.88407872, 0.35454207
    ], [1.31301027, -0.92648734], [-1.11515198, -0.93689695], [
        -0.18410027, -0.45194484
    ], [0.9281014, 0.53085498], [-0.14374509, 0.27370049], [
        -0.41635887, -0.38299653
    ], [0.08711622, 0.93259929], [1.70580611, -0.11219234],
                     [0.3765279, -0.2009615], [0.55276636, -0.10550373],
                     [0.45413452, -0.08883319], [1.21118683, -0.22817957]])
    y_gt = np.array([
        0, 1, 0, 0, 0, 1, 1, 1, 1, 1, 1, 0, 0, 1, 1, 1, 1, 0, 1, 0, 0, 0, 0, 0
    ])
    assert_allclose(X_resampled, X_gt, rtol=R_TOL)
    assert_array_equal(y_resampled, y_gt)


def test_sample_regular_with_nn():
    nn_k = NearestNeighbors(n_neighbors=6)
    smote = SMOTE(random_state=RND_SEED, k_neighbors=nn_k)
    X_resampled, y_resampled = smote.fit_resample(X, Y)
    X_gt = np.array([[0.11622591, -0.0317206], [0.77481731, 0.60935141], [
        1.25192108, -0.22367336
    ], [0.53366841, -0.30312976], [1.52091956, -0.49283504], [
        -0.28162401, -2.10400981
    ], [0.83680821, 1.72827342], [0.3084254, 0.33299982], [
        0.70472253, -0.73309052
    ], [0.28893132, -0.38761769], [1.15514042, 0.0129463], [
        0.88407872, 0.35454207
    ], [1.31301027, -0.92648734], [-1.11515198, -0.93689695], [
        -0.18410027, -0.45194484
    ], [0.9281014, 0.53085498], [-0.14374509, 0.27370049], [
        -0.41635887, -0.38299653
    ], [0.08711622, 0.93259929], [1.70580611, -0.11219234],
                     [0.29307743, -0.14670439], [0.84976473, -0.15570176],
                     [0.61319159, -0.11571668], [0.66052536, -0.28246517]])
    y_gt = np.array([
        0, 1, 0, 0, 0, 1, 1, 1, 1, 1, 1, 0, 0, 1, 1, 1, 1, 0, 1, 0, 0, 0, 0, 0
    ])
    assert_allclose(X_resampled, X_gt, rtol=R_TOL)
    assert_array_equal(y_resampled, y_gt)


@pytest.mark.filterwarnings('ignore:"kind" is deprecated in 0.4 and will be')
@pytest.mark.filterwarnings('ignore:"m_neighbors" is deprecated in 0.4 and')
@pytest.mark.filterwarnings('ignore:"svm_estimator" is deprecated in 0.4 and')
@pytest.mark.parametrize(
    "smote_params, err_msg",
    [({"kind": "rnd"}, "Unknown kind for SMOTE"),
     ({"kind": "borderline1",
       "k_neighbors": NearestNeighbors(n_neighbors=6),
       "m_neighbors": 'rnd'}, "has to be one of"),
     ({"k_neighbors": 'rnd',
       "m_neighbors": NearestNeighbors(n_neighbors=10)}, "has to be one of"),
     ({"kind": "regular",
       "k_neighbors": 'rnd'}, "has to be one of"),
     ({"kind": "svm",
       "k_neighbors": NearestNeighbors(n_neighbors=6),
       "svm_estimator": 'rnd'}, "has to be one of")]
)
def test_smote_error_passing_estimator(smote_params, err_msg):
    smote = SMOTE(**smote_params)
    with pytest.raises(ValueError, match=err_msg):
        smote.fit_resample(X, Y)


@pytest.mark.filterwarnings('ignore:"kind" is deprecated in 0.4 and will be')
@pytest.mark.filterwarnings('ignore:"svm_estimator" is deprecated in 0.4 and')
@pytest.mark.filterwarnings('ignore:"out_step" is deprecated in 0.4 and')
@pytest.mark.filterwarnings('ignore:"m_neighbors" is deprecated in 0.4 and')
def test_sample_with_nn_svm():
    kind = 'svm'
    nn_k = NearestNeighbors(n_neighbors=6)
    svm = SVC(gamma='scale', random_state=RND_SEED)
    smote = SMOTE(
        random_state=RND_SEED, kind=kind, k_neighbors=nn_k, svm_estimator=svm)
    X_resampled, y_resampled = smote.fit_resample(X, Y)
    X_gt = np.array([[0.11622591, -0.0317206],
                     [0.77481731, 0.60935141],
                     [1.25192108, -0.22367336],
                     [0.53366841, -0.30312976],
                     [1.52091956, -0.49283504],
                     [-0.28162401, -2.10400981],
                     [0.83680821, 1.72827342],
                     [0.3084254, 0.33299982],
                     [0.70472253, -0.73309052],
                     [0.28893132, -0.38761769],
                     [1.15514042, 0.0129463],
                     [0.88407872, 0.35454207],
                     [1.31301027, -0.92648734],
                     [-1.11515198, -0.93689695],
                     [-0.18410027, -0.45194484],
                     [0.9281014, 0.53085498],
                     [-0.14374509, 0.27370049],
                     [-0.41635887, -0.38299653],
                     [0.08711622, 0.93259929],
                     [1.70580611, -0.11219234],
                     [0.47436887, -0.2645749],
                     [1.07844562, -0.19435291],
                     [1.44228238, -1.31256615],
                     [1.25636713, -1.04463226]])
    y_gt = np.array([0, 1, 0, 0, 0, 1, 1, 1, 1, 1, 1, 0, 0,
                     1, 1, 1, 1, 0, 1, 0, 0, 0, 0, 0])
    assert_allclose(X_resampled, X_gt, rtol=R_TOL)
    assert_array_equal(y_resampled, y_gt)<|MERGE_RESOLUTION|>--- conflicted
+++ resolved
@@ -11,13 +11,7 @@
 from sklearn.svm import SVC
 
 from imblearn.over_sampling import SMOTE
-<<<<<<< HEAD
-from imblearn.over_sampling import BorderlineSMOTE
-from imblearn.over_sampling import SVMSMOTE
-from imblearn.over_sampling import KMeansSMOTE
-=======
-
->>>>>>> 2186f9a3
+
 
 RND_SEED = 0
 X = np.array([[0.11622591, -0.0317206], [0.77481731, 0.60935141],
