--- conflicted
+++ resolved
@@ -1,12 +1,8 @@
 import numpy as np
 import pytest
-<<<<<<< HEAD
 from sklearn.exceptions import DataConversionWarning
-from sklearn.preprocessing import OneHotEncoder
+from sklearn.preprocessing import OneHotEncoder, OrdinalEncoder
 from sklearn.utils._testing import _convert_container
-=======
-from sklearn.preprocessing import OrdinalEncoder
->>>>>>> d69acd51
 
 from imblearn.over_sampling import SMOTEN
 
@@ -62,7 +58,6 @@
     np.testing.assert_array_equal(y_generated, "not apple")
 
 
-<<<<<<< HEAD
 @pytest.mark.parametrize("sparse_format", ["sparse_csr", "sparse_csc"])
 def test_smoten_sparse_input(data, sparse_format):
     """Check that we handle sparse input in SMOTEN even if it is not efficient.
@@ -79,7 +74,8 @@
 
     assert X_res.format == X.format
     assert X_res.shape[0] == len(y_res)
-=======
+
+
 def test_smoten_categorical_encoder(data):
     """Check that `categorical_encoder` is used when provided."""
 
@@ -96,5 +92,4 @@
     assert isinstance(sampler.categorical_encoder_, OrdinalEncoder)
     assert sampler.categorical_encoder is encoder
     assert sampler.categorical_encoder_ is not encoder
-    assert sampler.categorical_encoder_.dtype == np.int64
->>>>>>> d69acd51
+    assert sampler.categorical_encoder_.dtype == np.int64