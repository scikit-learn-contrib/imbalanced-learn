﻿"""Class to perform over-sampling using SMOTE."""

# Authors: Guillaume Lemaitre <g.lemaitre58@gmail.com>
#          Fernando Nogueira
#          Christos Aridas
# License: MIT

from __future__ import division

<<<<<<< HEAD
import math
=======
import types
import warnings
>>>>>>> 7c48491b

import numpy as np

from scipy import sparse

from sklearn.svm import SVC
from sklearn.cluster import KMeans
from sklearn.utils import check_random_state, safe_indexing
from sklearn.metrics.pairwise import pairwise_distances

from .base import BaseOverSampler
from ..exceptions import raise_isinstance_error
from ..utils import check_neighbors_object
from ..utils import Substitution
from ..utils._docstring import _random_state_docstring

<<<<<<< HEAD
SMOTE_KIND = ('regular', 'borderline1', 'borderline2', 'svm', 'kmeans')


@Substitution(
    sampling_strategy=BaseOverSampler._sampling_strategy_docstring,
    random_state=_random_state_docstring)
class SMOTE(BaseOverSampler):
    """Class to perform over-sampling using SMOTE.

    This object is an implementation of SMOTE - Synthetic Minority
    Over-sampling Technique, and the variants Borderline SMOTE 1, 2 and
    SVM-SMOTE.

    Read more in the :ref:`User Guide <smote_adasyn>`.

    Parameters
    ----------
    {sampling_strategy}

    {random_state}

    k_neighbors : int or object, optional (default=5)
        If ``int``, number of nearest neighbours to used to construct synthetic
        samples.  If object, an estimator that inherits from
        :class:`sklearn.neighbors.base.KNeighborsMixin` that will be used to
        find the k_neighbors.

    m_neighbors : int or object, optional (default=10)
        If int, number of nearest neighbours to use to determine if a minority
        sample is in danger. Used with ``kind={{'borderline1', 'borderline2',
        'svm'}}``.  If object, an estimator that inherits
        from :class:`sklearn.neighbors.base.KNeighborsMixin` that will be used
        to find the k_neighbors.

    out_step : float, optional (default=0.5)
        Step size when extrapolating. Used with ``kind='svm'``.

    kind : str, optional (default='regular')
        The type of SMOTE algorithm to use one of the following options:
        ``'regular'``, ``'borderline1'``, ``'borderline2'``, ``'svm'``,
        ``'kmeans'``.

    svm_estimator : object, optional (default=SVC())
        If ``kind='svm'``, a parametrized :class:`sklearn.svm.SVC`
        classifier can be passed.

    n_kmeans_clusters: int, optional (default=10)
        If ``kind='kmeans'``, the number of clusters that is the be used by the
        k-means algorithm for sample identification.

    cluster_balance_threshold: float, optional (default=0.5)
        If ``kind='kmeans'``, the threshold at which a cluster is called
        balanced and where samples of the class selected for SMOTE will be
        oversampled.

    density_estimation_exponent: str or float, optional (default="auto")
        If ``kind='kmeans'``, this exponent is used to determine the density
        of a cluster. Leaving it to 'auto' will use a feature-length based
        exponent, but any floating point number will be accepted.

    n_jobs : int, optional (default=1)
        The number of threads to open if possible.

    ratio : str, dict, or callable
        .. deprecated:: 0.4
           Use the parameter ``sampling_strategy`` instead. It will be removed
           in 0.6.

    Notes
    -----
    See the original papers: [1]_, [2]_, [3]_ for more details.

    Supports multi-class resampling. A one-vs.-rest scheme is used as
    originally proposed in [1]_.

    See
    :ref:`sphx_glr_auto_examples_applications_plot_over_sampling_benchmark_lfw.py`,
    :ref:`sphx_glr_auto_examples_evaluation_plot_classification_report.py`,
    :ref:`sphx_glr_auto_examples_evaluation_plot_metrics.py`,
    :ref:`sphx_glr_auto_examples_model_selection_plot_validation_curve.py`,
    :ref:`sphx_glr_auto_examples_over-sampling_plot_comparison_over_sampling.py`,
    and :ref:`sphx_glr_auto_examples_over-sampling_plot_smote.py`.

    See also
    --------
    ADASYN : Over-sample using ADASYN.

    References
    ----------
    .. [1] N. V. Chawla, K. W. Bowyer, L. O.Hall, W. P. Kegelmeyer, "SMOTE:
       synthetic minority over-sampling technique," Journal of artificial
       intelligence research, 321-357, 2002.

    .. [2] H. Han, W. Wen-Yuan, M. Bing-Huan, "Borderline-SMOTE: a new
       over-sampling method in imbalanced data sets learning," Advances in
       intelligent computing, 878-887, 2005.

    .. [3] H. M. Nguyen, E. W. Cooper, K. Kamei, "Borderline over-sampling for
       imbalanced data classification," International Journal of Knowledge
       Engineering and Soft Data Paradigms, 3(1), pp.4-21, 2001.

    Examples
    --------

    >>> from collections import Counter
    >>> from sklearn.datasets import make_classification
    >>> from imblearn.over_sampling import \
SMOTE # doctest: +NORMALIZE_WHITESPACE
    >>> X, y = make_classification(n_classes=2, class_sep=2,
    ... weights=[0.1, 0.9], n_informative=3, n_redundant=1, flip_y=0,
    ... n_features=20, n_clusters_per_class=1, n_samples=1000, random_state=10)
    >>> print('Original dataset shape %s' % Counter(y))
    Original dataset shape Counter({{1: 900, 0: 100}})
    >>> sm = SMOTE(random_state=42)
    >>> X_res, y_res = sm.fit_sample(X, y)
    >>> print('Resampled dataset shape %s' % Counter(y_res))
    Resampled dataset shape Counter({{0: 900, 1: 900}})

    """

=======
# FIXME: remove in 0.6
SMOTE_KIND = ('regular', 'borderline1', 'borderline2', 'svm')


class BaseSMOTE(BaseOverSampler):
    """Base class for the different SMOTE algorithms."""
>>>>>>> 7c48491b
    def __init__(self,
                 sampling_strategy='auto',
                 random_state=None,
                 k_neighbors=5,
<<<<<<< HEAD
                 m_neighbors=10,
                 out_step=0.5,
                 kind='regular',
                 svm_estimator=None,
                 n_kmeans_clusters=25,
                 cluster_balance_threshold=0.5,
                 density_estimation_exponent="auto",
=======
>>>>>>> 7c48491b
                 n_jobs=1,
                 ratio=None):
        super(BaseSMOTE, self).__init__(
            sampling_strategy=sampling_strategy, ratio=ratio)
        self.random_state = random_state
        self.k_neighbors = k_neighbors
<<<<<<< HEAD
        self.m_neighbors = m_neighbors
        self.out_step = out_step
        self.svm_estimator = svm_estimator
        self.n_kmeans_clusters = n_kmeans_clusters
        self.cluster_balance_threshold = cluster_balance_threshold
        self.density_estimation_exponent = density_estimation_exponent
=======
>>>>>>> 7c48491b
        self.n_jobs = n_jobs

    def _validate_estimator(self):
        """Check the NN estimators shared across the different SMOTE
        algorithms.
        """
        self.nn_k_ = check_neighbors_object(
            'k_neighbors', self.k_neighbors, additional_neighbor=1)
        self.nn_k_.set_params(**{'n_jobs': self.n_jobs})

    def _make_samples(self,
                      X,
                      y_type,
                      nn_data,
                      nn_num,
                      n_samples,
                      step_size=1.):
        """A support function that returns artificial samples constructed along
        the line connecting nearest neighbours.

        Parameters
        ----------
        X : {array-like, sparse matrix}, shape (n_samples, n_features)
            Points from which the points will be created.

        y_type : str or int
            The minority target value, just so the function can return the
            target values for the synthetic variables with correct length in
            a clear format.

        nn_data : ndarray, shape (n_samples_all, n_features)
            Data set carrying all the neighbours to be used

        nn_num : ndarray, shape (n_samples_all, k_nearest_neighbours)
            The nearest neighbours of each sample in nn_data.

        n_samples : int
            The number of samples to generate.

        step_size : float, optional (default=1.)
            The step size to create samples.

        Returns
        -------
        X_new : {ndarray, sparse matrix}, shape (n_samples_new, n_features)
            Synthetically generated samples.

        y_new : ndarray, shape (n_samples_new,)
            Target values for synthetic samples.

        """
        random_state = check_random_state(self.random_state)
        samples_indices = random_state.randint(
            low=0, high=len(nn_num.flatten()), size=n_samples)
        steps = step_size * random_state.uniform(size=n_samples)
        rows = np.floor_divide(samples_indices, nn_num.shape[1])
        cols = np.mod(samples_indices, nn_num.shape[1])

        if sparse.issparse(X):
            row_indices, col_indices, samples = [], [], []
            for i, (row, col, step) in enumerate(zip(rows, cols, steps)):
                if X[row].nnz:
                    sample = X[row] - step * (
                        X[row] - nn_data[nn_num[row, col]])
                    row_indices += [i] * len(sample.indices)
                    col_indices += sample.indices.tolist()
                    samples += sample.data.tolist()
        else:
            X_new = np.zeros((n_samples, X.shape[1]))
            for i, (row, col, step) in enumerate(zip(rows, cols, steps)):
                X_new[i] = X[row] - step * (X[row] - nn_data[nn_num[row, col]])

        y_new = np.array([y_type] * len(samples_indices))

        if sparse.issparse(X):
            return (sparse.csr_matrix((samples, (row_indices, col_indices)),
                                      [len(samples_indices), X.shape[1]]),
                    y_new)
        else:
            return X_new, y_new

    def _in_danger_noise(self, nn_estimator, samples, target_class, y,
                         kind='danger'):
        """Estimate if a set of sample are in danger or noise.

        Used by BorderlineSMOTE and SVMSMOTE.

        Parameters
        ----------
        nn_estimator : estimator
            An estimator that inherits from
            :class:`sklearn.neighbors.base.KNeighborsMixin` use to determine if
            a sample is in danger/noise.

        samples : {array-like, sparse matrix}, shape (n_samples, n_features)
            The samples to check if either they are in danger or not.

        target_class : int or str
            The target corresponding class being over-sampled.

        y : array-like, shape (n_samples,)
            The true label in order to check the neighbour labels.

        kind : str, optional (default='danger')
            The type of classification to use. Can be either:

            - If 'danger', check if samples are in danger,
            - If 'noise', check if samples are noise.

        Returns
        -------
        output : ndarray, shape (n_samples,)
            A boolean array where True refer to samples in danger or noise.

        """
        x = nn_estimator.kneighbors(samples, return_distance=False)[:, 1:]
        nn_label = (y[x] != target_class).astype(int)
        n_maj = np.sum(nn_label, axis=1)

        if kind == 'danger':
            # Samples are in danger for m/2 <= m' < m
            return np.bitwise_and(n_maj >= (nn_estimator.n_neighbors - 1) / 2,
                                  n_maj < nn_estimator.n_neighbors - 1)
        elif kind == 'noise':
            # Samples are noise for m = m'
            return n_maj == nn_estimator.n_neighbors - 1
        else:
            raise NotImplementedError


@Substitution(
    sampling_strategy=BaseOverSampler._sampling_strategy_docstring,
    random_state=_random_state_docstring)
class BorderlineSMOTE(BaseSMOTE):
    """Over-sampling using Borderline SMOTE.

    This algorithm is a variant of the original SMOTE algorithm proposed in
    [2]_. Borderline samples will be detected and used to generate new
    synthetic samples.

    Read more in the :ref:`User Guide <smote_adasyn>`.

    Parameters
    ----------
    {sampling_strategy}

    {random_state}

    k_neighbors : int or object, optional (default=5)
        If ``int``, number of nearest neighbours to used to construct synthetic
        samples.  If object, an estimator that inherits from
        :class:`sklearn.neighbors.base.KNeighborsMixin` that will be used to
        find the k_neighbors.

    n_jobs : int, optional (default=1)
        The number of threads to open if possible.

    m_neighbors : int or object, optional (default=10)
        If int, number of nearest neighbours to use to determine if a minority
        sample is in danger. If object, an estimator that inherits
        from :class:`sklearn.neighbors.base.KNeighborsMixin` that will be used
        to find the m_neighbors.

    kind : str, optional (default='borderline-1')
        The type of SMOTE algorithm to use one of the following options:
        ``'borderline-1'``, ``'borderline-2'``.

    Notes
    -----
    See the original papers: [2]_ for more details.

    Supports multi-class resampling. A one-vs.-rest scheme is used as
    originally proposed in [1]_.

    See also
    --------
    SMOTE : Over-sample using SMOTE.

    SVMSMOTE : Over-sample using SVM-SMOTE variant.

    ADASYN : Over-sample using ADASYN.

    References
    ----------
    .. [1] N. V. Chawla, K. W. Bowyer, L. O.Hall, W. P. Kegelmeyer, "SMOTE:
       synthetic minority over-sampling technique," Journal of artificial
       intelligence research, 321-357, 2002.

    .. [2] H. Han, W. Wen-Yuan, M. Bing-Huan, "Borderline-SMOTE: a new
       over-sampling method in imbalanced data sets learning," Advances in
       intelligent computing, 878-887, 2005.

    Examples
    --------

    >>> from collections import Counter
    >>> from sklearn.datasets import make_classification
    >>> from imblearn.over_sampling import \
BorderlineSMOTE # doctest: +NORMALIZE_WHITESPACE
    >>> X, y = make_classification(n_classes=2, class_sep=2,
    ... weights=[0.1, 0.9], n_informative=3, n_redundant=1, flip_y=0,
    ... n_features=20, n_clusters_per_class=1, n_samples=1000, random_state=10)
    >>> print('Original dataset shape %s' % Counter(y))
    Original dataset shape Counter({{1: 900, 0: 100}})
    >>> sm = BorderlineSMOTE(random_state=42)
    >>> X_res, y_res = sm.fit_sample(X, y)
    >>> print('Resampled dataset shape %s' % Counter(y_res))
    Resampled dataset shape Counter({{0: 900, 1: 900}})

    """

    def __init__(self,
                 sampling_strategy='auto',
                 random_state=None,
                 k_neighbors=5,
                 n_jobs=1,
                 m_neighbors=10,
                 kind='borderline-1'):
        super(BorderlineSMOTE, self).__init__(
            sampling_strategy=sampling_strategy, random_state=random_state,
            k_neighbors=k_neighbors, n_jobs=n_jobs, ratio=None)
        self.m_neighbors = m_neighbors
        self.kind = kind

    def _validate_estimator(self):
        super(BorderlineSMOTE, self)._validate_estimator()
        self.nn_m_ = check_neighbors_object(
            'k_neighbors', self.k_neighbors, additional_neighbor=1)
        self.nn_m_.set_params(**{'n_jobs': self.n_jobs})
        if self.kind not in ('borderline-1', 'borderline-2'):
            raise ValueError('The possible "kind" of algorithm are '
                             '"borderline-1" and "borderline-2".'
                             'Got {} instead.'.format(self.kind))

    def _sample(self, X, y):
        self._validate_estimator()

        X_resampled = X.copy()
        y_resampled = y.copy()

        for class_sample, n_samples in self.sampling_strategy_.items():
            if n_samples == 0:
                continue
            target_class_indices = np.flatnonzero(y == class_sample)
            X_class = safe_indexing(X, target_class_indices)

            self.nn_m_.fit(X)
            danger_index = self._in_danger_noise(
                self.nn_m_, X_class, class_sample, y, kind='danger')
            if not any(danger_index):
                continue

            self.nn_k_.fit(X_class)
            nns = self.nn_k_.kneighbors(
                safe_indexing(X_class, danger_index),
                return_distance=False)[:, 1:]

            # divergence between borderline-1 and borderline-2
            if self.kind == 'borderline-1':
                # Create synthetic samples for borderline points.
                X_new, y_new = self._make_samples(
                    safe_indexing(X_class, danger_index), class_sample,
                    X_class, nns, n_samples)
                if sparse.issparse(X_new):
                    X_resampled = sparse.vstack([X_resampled, X_new])
                else:
                    X_resampled = np.vstack((X_resampled, X_new))
                y_resampled = np.hstack((y_resampled, y_new))

            elif self.kind == 'borderline-2':
                random_state = check_random_state(self.random_state)
                fractions = random_state.beta(10, 10)

                # only minority
                X_new_1, y_new_1 = self._make_samples(
                    safe_indexing(X_class, danger_index),
                    class_sample,
                    X_class,
                    nns,
                    int(fractions * (n_samples + 1)),
                    step_size=1.)

                # we use a one-vs-rest policy to handle the multiclass in which
                # new samples will be created considering not only the majority
                # class but all over classes.
                X_new_2, y_new_2 = self._make_samples(
                    safe_indexing(X_class, danger_index),
                    class_sample,
                    safe_indexing(X, np.flatnonzero(y != class_sample)),
                    nns,
                    int((1 - fractions) * n_samples),
                    step_size=0.5)

                if sparse.issparse(X_resampled):
                    X_resampled = sparse.vstack(
                        [X_resampled, X_new_1, X_new_2])
                else:
                    X_resampled = np.vstack((X_resampled, X_new_1, X_new_2))
                y_resampled = np.hstack((y_resampled, y_new_1, y_new_2))

        return X_resampled, y_resampled


@Substitution(
    sampling_strategy=BaseOverSampler._sampling_strategy_docstring,
    random_state=_random_state_docstring)
class SVMSMOTE(BaseSMOTE):
    """Over-sampling using SVM-SMOTE.

    Variant of SMOTE algorithm which use an SVM algorithm to detect sample to
    use for generating new synthetic samples as proposed in [2]_.

    Read more in the :ref:`User Guide <smote_adasyn>`.

    Parameters
    ----------
    {sampling_strategy}

    {random_state}

    k_neighbors : int or object, optional (default=5)
        If ``int``, number of nearest neighbours to used to construct synthetic
        samples.  If object, an estimator that inherits from
        :class:`sklearn.neighbors.base.KNeighborsMixin` that will be used to
        find the k_neighbors.

    n_jobs : int, optional (default=1)
        The number of threads to open if possible.

    m_neighbors : int or object, optional (default=10)
        If int, number of nearest neighbours to use to determine if a minority
        sample is in danger. If object, an estimator that inherits from
        :class:`sklearn.neighbors.base.KNeighborsMixin` that will be used to
        find the m_neighbors.

    svm_estimator : object, optional (default=SVC())
        A parametrized :class:`sklearn.svm.SVC` classifier can be passed.

    out_step : float, optional (default=0.5)
        Step size when extrapolating.

    Notes
    -----
    See the original papers: [2]_ for more details.

    Supports multi-class resampling. A one-vs.-rest scheme is used as
    originally proposed in [1]_.

    See also
    --------
    SMOTE : Over-sample using SMOTE.

    BorderlineSMOTE : Over-sample using Borderline-SMOTE.

    ADASYN : Over-sample using ADASYN.

    References
    ----------
    .. [1] N. V. Chawla, K. W. Bowyer, L. O.Hall, W. P. Kegelmeyer, "SMOTE:
       synthetic minority over-sampling technique," Journal of artificial
       intelligence research, 321-357, 2002.

    .. [2] H. M. Nguyen, E. W. Cooper, K. Kamei, "Borderline over-sampling for
       imbalanced data classification," International Journal of Knowledge
       Engineering and Soft Data Paradigms, 3(1), pp.4-21, 2009.

    Examples
    --------

    >>> from collections import Counter
    >>> from sklearn.datasets import make_classification
    >>> from imblearn.over_sampling import \
SVMSMOTE # doctest: +NORMALIZE_WHITESPACE
    >>> X, y = make_classification(n_classes=2, class_sep=2,
    ... weights=[0.1, 0.9], n_informative=3, n_redundant=1, flip_y=0,
    ... n_features=20, n_clusters_per_class=1, n_samples=1000, random_state=10)
    >>> print('Original dataset shape %s' % Counter(y))
    Original dataset shape Counter({{1: 900, 0: 100}})
    >>> sm = SVMSMOTE(random_state=42)
    >>> X_res, y_res = sm.fit_sample(X, y)
    >>> print('Resampled dataset shape %s' % Counter(y_res))
    Resampled dataset shape Counter({{0: 900, 1: 900}})

    """

    def __init__(self,
                 sampling_strategy='auto',
                 random_state=None,
                 k_neighbors=5,
                 n_jobs=1,
                 m_neighbors=10,
                 svm_estimator=None,
                 out_step=0.5):
        super(SVMSMOTE, self).__init__(
            sampling_strategy=sampling_strategy, random_state=random_state,
            k_neighbors=k_neighbors, n_jobs=n_jobs, ratio=None)
        self.m_neighbors = m_neighbors
        self.svm_estimator = svm_estimator
        self.out_step = out_step

    def _validate_estimator(self):
        super(SVMSMOTE, self)._validate_estimator()
        self.nn_m_ = check_neighbors_object(
            'k_neighbors', self.k_neighbors, additional_neighbor=1)
        self.nn_m_.set_params(**{'n_jobs': self.n_jobs})

        if self.svm_estimator is None:
            self.svm_estimator_ = SVC(random_state=self.random_state)
        elif isinstance(self.svm_estimator, SVC):
            self.svm_estimator_ = self.svm_estimator
        else:
            raise_isinstance_error('svm_estimator', [SVC],
                                   self.svm_estimator)

    def _sample(self, X, y):
        self._validate_estimator()
        random_state = check_random_state(self.random_state)
        X_resampled = X.copy()
        y_resampled = y.copy()

        for class_sample, n_samples in self.sampling_strategy_.items():
            if n_samples == 0:
                continue
            target_class_indices = np.flatnonzero(y == class_sample)
            X_class = safe_indexing(X, target_class_indices)

            self.svm_estimator_.fit(X, y)
            support_index = self.svm_estimator_.support_[y[
                self.svm_estimator_.support_] == class_sample]
            support_vector = safe_indexing(X, support_index)

            self.nn_m_.fit(X)
            noise_bool = self._in_danger_noise(
                self.nn_m_, support_vector, class_sample, y, kind='noise')
            support_vector = safe_indexing(
                support_vector, np.flatnonzero(np.logical_not(noise_bool)))
            danger_bool = self._in_danger_noise(
                self.nn_m_, support_vector, class_sample, y, kind='danger')
            safety_bool = np.logical_not(danger_bool)

            self.nn_k_.fit(X_class)
            fractions = random_state.beta(10, 10)
            n_generated_samples = int(fractions * (n_samples + 1))
            if np.count_nonzero(danger_bool) > 0:
                nns = self.nn_k_.kneighbors(
                    safe_indexing(support_vector, np.flatnonzero(danger_bool)),
                    return_distance=False)[:, 1:]

                X_new_1, y_new_1 = self._make_samples(
                    safe_indexing(support_vector, np.flatnonzero(danger_bool)),
                    class_sample,
                    X_class,
                    nns,
                    n_generated_samples,
                    step_size=1.)

            if np.count_nonzero(safety_bool) > 0:
                nns = self.nn_k_.kneighbors(
                    safe_indexing(support_vector, np.flatnonzero(safety_bool)),
                    return_distance=False)[:, 1:]

                X_new_2, y_new_2 = self._make_samples(
                    safe_indexing(support_vector, np.flatnonzero(safety_bool)),
                    class_sample,
                    X_class,
                    nns,
                    n_samples - n_generated_samples,
                    step_size=-self.out_step)

            if (np.count_nonzero(danger_bool) > 0 and
                    np.count_nonzero(safety_bool) > 0):
                if sparse.issparse(X_resampled):
                    X_resampled = sparse.vstack(
                        [X_resampled, X_new_1, X_new_2])
                else:
                    X_resampled = np.vstack((X_resampled, X_new_1, X_new_2))
                y_resampled = np.concatenate(
                    (y_resampled, y_new_1, y_new_2), axis=0)
            elif np.count_nonzero(danger_bool) == 0:
                if sparse.issparse(X_resampled):
                    X_resampled = sparse.vstack([X_resampled, X_new_2])
                else:
                    X_resampled = np.vstack((X_resampled, X_new_2))
                y_resampled = np.concatenate((y_resampled, y_new_2), axis=0)
            elif np.count_nonzero(safety_bool) == 0:
                if sparse.issparse(X_resampled):
                    X_resampled = sparse.vstack([X_resampled, X_new_1])
                else:
                    X_resampled = np.vstack((X_resampled, X_new_1))
                y_resampled = np.concatenate((y_resampled, y_new_1), axis=0)

        return X_resampled, y_resampled

<<<<<<< HEAD
    def _find_cluster_sparsity(self, X):
        """ Finds the sparsity of a cluster of samples. The sparsity is
         calculated according to the method described in [4]_. ``'de'``  is
         specified with the ``'densitity_estimation_exponent'``, which defaults
         to 'auto'. With automatic exponent selection, a value is chosen
         that closely fits the magnitude in all directions of a unit vector
         in that feature space according the formula
         ``'log(n, 1.6) ** 1.8 * 0.16'``
         where n indicates the number of dimensions. """

        euclidean_distances = pairwise_distances(
            X, metric="euclidean", n_jobs=self.n_jobs
        )

        # Negate diagonal elements.
        for ind in range(X.shape[0]):
            euclidean_distances[ind, ind] = 0

        non_diag_elements = (len(X) ** 2) - len(X)
        mean_distance = euclidean_distances.sum() / non_diag_elements

        de = self.density_estimation_exponent
        if self.density_estimation_exponent == "auto":
            de = math.log(len(X), 1.6) ** 1.8 * 0.16

        density = len(X) / (mean_distance ** de)
        sparsity = 1 / density
        return sparsity

    def _sample_kmeans(self, X, y):
        """Resample the dataset using the SMOTE K-Means implementation.

        Use the SMOTE K-Means algorithm proposed in [4]_. K-Means clustering
        is used to select samples for over sampling.

        Parameters
        ----------
        X : {array-like, sparse matrix}, shape (n_samples, n_features)
            Matrix containing the data which have to be sampled.

        y : array-like, shape (n_samples,)
            Corresponding label for each sample in X.

        Returns
        -------
        X_resampled : {ndarray, sparse matrix}, shape \
(n_samples_new, n_features)
            The array containing the resampled data.

        y_resampled : ndarray, shape (n_samples_new,)
            The corresponding label of `X_resampled`

        References
        ----------
        .. [4] Felix Last, Georgios Douzas, and Fernando Bacao, "Oversampling
           for Imbalanced Learning based on K-Means and SMOTE",
           https://arxiv.org/pdf/1711.00837.pdf

        """
        random_state = check_random_state(self.random_state)
        X_resampled = X.copy()
        y_resampled = y.copy()

        for class_sample, n_samples in self.sampling_strategy_.items():
            if n_samples == 0:
                continue
            target_class_indices = np.flatnonzero(y == class_sample)
            X_class = safe_indexing(X, target_class_indices)

            km = KMeans(
                self.n_kmeans_clusters,
                random_state=random_state,
                n_jobs=self.n_jobs
            )
            X_clusters = km.fit_predict(X)

            valid_clusters = []
            cluster_sparsities = []

            cluster_balance_threshold = self.cluster_balance_threshold
            # A specifying a single cluster will act as normal SMOTE
            if self.n_kmeans_clusters == 1:
                cluster_balance_threshold = float("-inf")

            # Identify valid clusters
            for cluster_n in range(self.n_kmeans_clusters):
                cluster_index = np.flatnonzero(X_clusters == cluster_n)

                X_cluster = safe_indexing(X, cluster_index)
                y_cluster = safe_indexing(y, cluster_index)

                cluster_class_mean = (y_cluster == class_sample).mean()

                if cluster_class_mean < cluster_balance_threshold:
                    continue

                X_cluster_class = safe_indexing(
                    X_cluster,
                    np.flatnonzero(y_cluster == class_sample)
                )

                valid_clusters.append(cluster_index)
                cluster_sparsities.append(
                    self._find_cluster_sparsity(X_cluster_class)
                )

            cluster_weights = [
                cs / sum(cluster_sparsities) for cs in cluster_sparsities
            ]

            if not valid_clusters:
                raise RuntimeError(
                    "No clusters found with sufficient samples of "
                    "class {}.".format(class_sample)
                )

            for cluster_n in range(len(valid_clusters)):
                X_cluster = safe_indexing(X, valid_clusters[cluster_n])
                y_cluster = safe_indexing(y, valid_clusters[cluster_n])

                X_cluster_class = safe_indexing(
                    X_cluster, np.flatnonzero(y_cluster == class_sample)
                )

                cluster_k_neighbours = min(
                    self.k_neighbors,
                    len(X_cluster_class)
                )

                nn_k = check_neighbors_object(
                    'k_neighbors',
                    cluster_k_neighbours,
                    additional_neighbor=1
                )

                nn_k.fit(X_cluster_class)
                nns = nn_k.kneighbors(
                    X_cluster_class, return_distance=False
                )[:, 1:]

                c_n_samples = int(n_samples * cluster_weights[cluster_n])

                X_new, y_new = self._make_samples(
                    X_cluster_class,
                    class_sample,
                    X_class,
                    nns,
                    c_n_samples,
                    1.0
                )

                stack = [np.vstack, sparse.vstack][int(sparse.issparse(X_new))]
                X_resampled = stack((X_resampled, X_new))
                y_resampled = np.hstack((y_resampled, y_new))

        return X_resampled, y_resampled

    def _sample(self, X, y):
        """Resample the dataset.
=======
>>>>>>> 7c48491b

# FIXME: In 0.6, SMOTE should inherit only from BaseSMOTE.
@Substitution(
    sampling_strategy=BaseOverSampler._sampling_strategy_docstring,
    random_state=_random_state_docstring)
class SMOTE(SVMSMOTE, BorderlineSMOTE):
    """Class to perform over-sampling using SMOTE.

    This object is an implementation of SMOTE - Synthetic Minority
    Over-sampling Technique as presented in [1]_.

    Read more in the :ref:`User Guide <smote_adasyn>`.

    Parameters
    ----------
    {sampling_strategy}

    {random_state}

    k_neighbors : int or object, optional (default=5)
        If ``int``, number of nearest neighbours to used to construct synthetic
        samples.  If object, an estimator that inherits from
        :class:`sklearn.neighbors.base.KNeighborsMixin` that will be used to
        find the k_neighbors.

    m_neighbors : int or object, optional (default=10)
        If int, number of nearest neighbours to use to determine if a minority
        sample is in danger. Used with ``kind={{'borderline1', 'borderline2',
        'svm'}}``.  If object, an estimator that inherits
        from :class:`sklearn.neighbors.base.KNeighborsMixin` that will be used
        to find the k_neighbors.

        .. deprecated:: 0.4
           ``m_neighbors`` is deprecated in 0.4 and will be removed in 0.6. Use
           :class:`BorderlineSMOTE` or :class:`SVMSMOTE` instead to use the
           intended algorithm.

    out_step : float, optional (default=0.5)
        Step size when extrapolating. Used with ``kind='svm'``.

        .. deprecated:: 0.4
           ``out_step`` is deprecated in 0.4 and will be removed in 0.6. Use
           :class:`SVMSMOTE` instead to use the intended algorithm.

    kind : str, optional (default='regular')
        The type of SMOTE algorithm to use one of the following options:
        ``'regular'``, ``'borderline1'``, ``'borderline2'``, ``'svm'``.

        .. deprecated:: 0.4
           ``kind`` is deprecated in 0.4 and will be removed in 0.6. Use
           :class:`BorderlineSMOTE` or :class:`SVMSMOTE` instead to use the
           intended algorithm.

    svm_estimator : object, optional (default=SVC())
        If ``kind='svm'``, a parametrized :class:`sklearn.svm.SVC`
        classifier can be passed.

        .. deprecated:: 0.4
           ``out_step`` is deprecated in 0.4 and will be removed in 0.6. Use
           :class:`SVMSMOTE` instead to use the intended algorithm.

    n_jobs : int, optional (default=1)
        The number of threads to open if possible.

    ratio : str, dict, or callable
        .. deprecated:: 0.4
           Use the parameter ``sampling_strategy`` instead. It will be removed
           in 0.6.

    Notes
    -----
    See the original papers: [1]_ for more details.

    Supports multi-class resampling. A one-vs.-rest scheme is used as
    originally proposed in [1]_.

    See also
    --------
    BorderlineSMOTE : Over-sample using the borderline-SMOTE variant.

    SVMSMOTE : Over-sample using the SVM-SMOTE variant.

    ADASYN : Over-sample using ADASYN.

    References
    ----------
    .. [1] N. V. Chawla, K. W. Bowyer, L. O.Hall, W. P. Kegelmeyer, "SMOTE:
       synthetic minority over-sampling technique," Journal of artificial
       intelligence research, 321-357, 2002.

    Examples
    --------

    >>> from collections import Counter
    >>> from sklearn.datasets import make_classification
    >>> from imblearn.over_sampling import \
SMOTE # doctest: +NORMALIZE_WHITESPACE
    >>> X, y = make_classification(n_classes=2, class_sep=2,
    ... weights=[0.1, 0.9], n_informative=3, n_redundant=1, flip_y=0,
    ... n_features=20, n_clusters_per_class=1, n_samples=1000, random_state=10)
    >>> print('Original dataset shape %s' % Counter(y))
    Original dataset shape Counter({{1: 900, 0: 100}})
    >>> sm = SMOTE(random_state=42)
    >>> X_res, y_res = sm.fit_sample(X, y)
    >>> print('Resampled dataset shape %s' % Counter(y_res))
    Resampled dataset shape Counter({{0: 900, 1: 900}})

    """
    def __init__(self,
                 sampling_strategy='auto',
                 random_state=None,
                 k_neighbors=5,
                 m_neighbors='deprecated',
                 out_step='deprecated',
                 kind='deprecated',
                 svm_estimator='deprecated',
                 n_jobs=1,
                 ratio=None):
        # FIXME: in 0.6 call super()
        BaseSMOTE.__init__(self, sampling_strategy=sampling_strategy,
                           random_state=random_state, k_neighbors=k_neighbors,
                           n_jobs=n_jobs, ratio=ratio)
        self.kind = kind
        self.m_neighbors = m_neighbors
        self.out_step = out_step
        self.svm_estimator = svm_estimator
        self.n_jobs = n_jobs

    def _validate_estimator(self):
        # FIXME: in 0.6 call super()
        BaseSMOTE._validate_estimator(self)
        # FIXME: remove in 0.6 after deprecation cycle
        if self.kind != 'deprecated' and not (self.kind == 'borderline-1' or
                                              self.kind == 'borderline-2'):
            if self.kind not in SMOTE_KIND:
                raise ValueError('Unknown kind for SMOTE algorithm.'
                                 ' Choices are {}. Got {} instead.'.format(
                                     SMOTE_KIND, self.kind))
            else:
                warnings.warn('"kind" is deprecated in 0.4 and will be '
                              'removed in 0.6. Use SMOTE, BorderlineSMOTE or '
                              'SVMSMOTE instead.', DeprecationWarning)

            if self.kind == 'borderline1' or self.kind == 'borderline2':
                self._sample = types.MethodType(BorderlineSMOTE._sample, self)
                self.kind = ('borderline-1' if self.kind == 'borderline1'
                             else 'borderline-2')

            elif self.kind == 'svm':
                self._sample = types.MethodType(SVMSMOTE._sample, self)

                if self.out_step == 'deprecated':
                    self.out_step = 0.5
                else:
                    warnings.warn('"out_step" is deprecated in 0.4 and will '
                                  'be removed in 0.6. Use SVMSMOTE class '
                                  'instead.', DeprecationWarning)

                if self.svm_estimator == 'deprecated':
                    warnings.warn('"svm_estimator" is deprecated in 0.4 and '
                                  'will be removed in 0.6. Use SVMSMOTE class '
                                  'instead.', DeprecationWarning)
                if (self.svm_estimator is None or
                        self.svm_estimator == 'deprecated'):
                    self.svm_estimator_ = SVC(random_state=self.random_state)
                elif isinstance(self.svm_estimator, SVC):
                    self.svm_estimator_ = self.svm_estimator
                else:
                    raise_isinstance_error('svm_estimator', [SVC],
                                           self.svm_estimator)

            if self.kind != 'regular':
                if self.m_neighbors == 'deprecated':
                    self.m_neighbors = 10
                else:
                    warnings.warn('"m_neighbors" is deprecated in 0.4 and '
                                  'will be removed in 0.6. Use SVMSMOTE class '
                                  'or BorderlineSMOTE instead.',
                                  DeprecationWarning)

                self.nn_m_ = check_neighbors_object(
                    'm_neighbors', self.m_neighbors, additional_neighbor=1)
                self.nn_m_.set_params(**{'n_jobs': self.n_jobs})

    # FIXME: to be removed in 0.6
    def fit(self, X, y):
        self._validate_estimator()
        BaseSMOTE.fit(self, X, y)
        return self

    def _sample(self, X, y):
        # FIXME: uncomment in version 0.6
        # self._validate_estimator()

        X_resampled = X.copy()
        y_resampled = y.copy()

        for class_sample, n_samples in self.sampling_strategy_.items():
            if n_samples == 0:
                continue
            target_class_indices = np.flatnonzero(y == class_sample)
            X_class = safe_indexing(X, target_class_indices)

            self.nn_k_.fit(X_class)
            nns = self.nn_k_.kneighbors(X_class, return_distance=False)[:, 1:]
            X_new, y_new = self._make_samples(X_class, class_sample, X_class,
                                              nns, n_samples, 1.0)

            if sparse.issparse(X_new):
                X_resampled = sparse.vstack([X_resampled, X_new])
            else:
                X_resampled = np.vstack((X_resampled, X_new))
            y_resampled = np.hstack((y_resampled, y_new))

<<<<<<< HEAD
        if self.kind == 'regular':
            return self._sample_regular(X, y)
        elif self.kind == 'borderline1' or self.kind == 'borderline2':
            return self._sample_borderline(X, y)
        elif self.kind == 'svm':
            return self._sample_svm(X, y)
        elif self.kind == 'kmeans':
            return self._sample_kmeans(X, y)
=======
        return X_resampled, y_resampled
>>>>>>> 7c48491b
<|MERGE_RESOLUTION|>--- conflicted
+++ resolved
@@ -7,21 +7,20 @@
 
 from __future__ import division
 
-<<<<<<< HEAD
 import math
-=======
 import types
 import warnings
->>>>>>> 7c48491b
+from numbers import Integral
 
 import numpy as np
 
 from scipy import sparse
 
+from sklearn.base import clone
+from sklearn.cluster import KMeans
+from sklearn.metrics.pairwise import pairwise_distances
 from sklearn.svm import SVC
-from sklearn.cluster import KMeans
 from sklearn.utils import check_random_state, safe_indexing
-from sklearn.metrics.pairwise import pairwise_distances
 
 from .base import BaseOverSampler
 from ..exceptions import raise_isinstance_error
@@ -29,164 +28,22 @@
 from ..utils import Substitution
 from ..utils._docstring import _random_state_docstring
 
-<<<<<<< HEAD
-SMOTE_KIND = ('regular', 'borderline1', 'borderline2', 'svm', 'kmeans')
-
-
-@Substitution(
-    sampling_strategy=BaseOverSampler._sampling_strategy_docstring,
-    random_state=_random_state_docstring)
-class SMOTE(BaseOverSampler):
-    """Class to perform over-sampling using SMOTE.
-
-    This object is an implementation of SMOTE - Synthetic Minority
-    Over-sampling Technique, and the variants Borderline SMOTE 1, 2 and
-    SVM-SMOTE.
-
-    Read more in the :ref:`User Guide <smote_adasyn>`.
-
-    Parameters
-    ----------
-    {sampling_strategy}
-
-    {random_state}
-
-    k_neighbors : int or object, optional (default=5)
-        If ``int``, number of nearest neighbours to used to construct synthetic
-        samples.  If object, an estimator that inherits from
-        :class:`sklearn.neighbors.base.KNeighborsMixin` that will be used to
-        find the k_neighbors.
-
-    m_neighbors : int or object, optional (default=10)
-        If int, number of nearest neighbours to use to determine if a minority
-        sample is in danger. Used with ``kind={{'borderline1', 'borderline2',
-        'svm'}}``.  If object, an estimator that inherits
-        from :class:`sklearn.neighbors.base.KNeighborsMixin` that will be used
-        to find the k_neighbors.
-
-    out_step : float, optional (default=0.5)
-        Step size when extrapolating. Used with ``kind='svm'``.
-
-    kind : str, optional (default='regular')
-        The type of SMOTE algorithm to use one of the following options:
-        ``'regular'``, ``'borderline1'``, ``'borderline2'``, ``'svm'``,
-        ``'kmeans'``.
-
-    svm_estimator : object, optional (default=SVC())
-        If ``kind='svm'``, a parametrized :class:`sklearn.svm.SVC`
-        classifier can be passed.
-
-    n_kmeans_clusters: int, optional (default=10)
-        If ``kind='kmeans'``, the number of clusters that is the be used by the
-        k-means algorithm for sample identification.
-
-    cluster_balance_threshold: float, optional (default=0.5)
-        If ``kind='kmeans'``, the threshold at which a cluster is called
-        balanced and where samples of the class selected for SMOTE will be
-        oversampled.
-
-    density_estimation_exponent: str or float, optional (default="auto")
-        If ``kind='kmeans'``, this exponent is used to determine the density
-        of a cluster. Leaving it to 'auto' will use a feature-length based
-        exponent, but any floating point number will be accepted.
-
-    n_jobs : int, optional (default=1)
-        The number of threads to open if possible.
-
-    ratio : str, dict, or callable
-        .. deprecated:: 0.4
-           Use the parameter ``sampling_strategy`` instead. It will be removed
-           in 0.6.
-
-    Notes
-    -----
-    See the original papers: [1]_, [2]_, [3]_ for more details.
-
-    Supports multi-class resampling. A one-vs.-rest scheme is used as
-    originally proposed in [1]_.
-
-    See
-    :ref:`sphx_glr_auto_examples_applications_plot_over_sampling_benchmark_lfw.py`,
-    :ref:`sphx_glr_auto_examples_evaluation_plot_classification_report.py`,
-    :ref:`sphx_glr_auto_examples_evaluation_plot_metrics.py`,
-    :ref:`sphx_glr_auto_examples_model_selection_plot_validation_curve.py`,
-    :ref:`sphx_glr_auto_examples_over-sampling_plot_comparison_over_sampling.py`,
-    and :ref:`sphx_glr_auto_examples_over-sampling_plot_smote.py`.
-
-    See also
-    --------
-    ADASYN : Over-sample using ADASYN.
-
-    References
-    ----------
-    .. [1] N. V. Chawla, K. W. Bowyer, L. O.Hall, W. P. Kegelmeyer, "SMOTE:
-       synthetic minority over-sampling technique," Journal of artificial
-       intelligence research, 321-357, 2002.
-
-    .. [2] H. Han, W. Wen-Yuan, M. Bing-Huan, "Borderline-SMOTE: a new
-       over-sampling method in imbalanced data sets learning," Advances in
-       intelligent computing, 878-887, 2005.
-
-    .. [3] H. M. Nguyen, E. W. Cooper, K. Kamei, "Borderline over-sampling for
-       imbalanced data classification," International Journal of Knowledge
-       Engineering and Soft Data Paradigms, 3(1), pp.4-21, 2001.
-
-    Examples
-    --------
-
-    >>> from collections import Counter
-    >>> from sklearn.datasets import make_classification
-    >>> from imblearn.over_sampling import \
-SMOTE # doctest: +NORMALIZE_WHITESPACE
-    >>> X, y = make_classification(n_classes=2, class_sep=2,
-    ... weights=[0.1, 0.9], n_informative=3, n_redundant=1, flip_y=0,
-    ... n_features=20, n_clusters_per_class=1, n_samples=1000, random_state=10)
-    >>> print('Original dataset shape %s' % Counter(y))
-    Original dataset shape Counter({{1: 900, 0: 100}})
-    >>> sm = SMOTE(random_state=42)
-    >>> X_res, y_res = sm.fit_sample(X, y)
-    >>> print('Resampled dataset shape %s' % Counter(y_res))
-    Resampled dataset shape Counter({{0: 900, 1: 900}})
-
-    """
-
-=======
 # FIXME: remove in 0.6
 SMOTE_KIND = ('regular', 'borderline1', 'borderline2', 'svm')
 
 
 class BaseSMOTE(BaseOverSampler):
     """Base class for the different SMOTE algorithms."""
->>>>>>> 7c48491b
     def __init__(self,
                  sampling_strategy='auto',
                  random_state=None,
                  k_neighbors=5,
-<<<<<<< HEAD
-                 m_neighbors=10,
-                 out_step=0.5,
-                 kind='regular',
-                 svm_estimator=None,
-                 n_kmeans_clusters=25,
-                 cluster_balance_threshold=0.5,
-                 density_estimation_exponent="auto",
-=======
->>>>>>> 7c48491b
                  n_jobs=1,
                  ratio=None):
         super(BaseSMOTE, self).__init__(
             sampling_strategy=sampling_strategy, ratio=ratio)
         self.random_state = random_state
         self.k_neighbors = k_neighbors
-<<<<<<< HEAD
-        self.m_neighbors = m_neighbors
-        self.out_step = out_step
-        self.svm_estimator = svm_estimator
-        self.n_kmeans_clusters = n_kmeans_clusters
-        self.cluster_balance_threshold = cluster_balance_threshold
-        self.density_estimation_exponent = density_estimation_exponent
-=======
->>>>>>> 7c48491b
         self.n_jobs = n_jobs
 
     def _validate_estimator(self):
@@ -680,168 +537,6 @@
 
         return X_resampled, y_resampled
 
-<<<<<<< HEAD
-    def _find_cluster_sparsity(self, X):
-        """ Finds the sparsity of a cluster of samples. The sparsity is
-         calculated according to the method described in [4]_. ``'de'``  is
-         specified with the ``'densitity_estimation_exponent'``, which defaults
-         to 'auto'. With automatic exponent selection, a value is chosen
-         that closely fits the magnitude in all directions of a unit vector
-         in that feature space according the formula
-         ``'log(n, 1.6) ** 1.8 * 0.16'``
-         where n indicates the number of dimensions. """
-
-        euclidean_distances = pairwise_distances(
-            X, metric="euclidean", n_jobs=self.n_jobs
-        )
-
-        # Negate diagonal elements.
-        for ind in range(X.shape[0]):
-            euclidean_distances[ind, ind] = 0
-
-        non_diag_elements = (len(X) ** 2) - len(X)
-        mean_distance = euclidean_distances.sum() / non_diag_elements
-
-        de = self.density_estimation_exponent
-        if self.density_estimation_exponent == "auto":
-            de = math.log(len(X), 1.6) ** 1.8 * 0.16
-
-        density = len(X) / (mean_distance ** de)
-        sparsity = 1 / density
-        return sparsity
-
-    def _sample_kmeans(self, X, y):
-        """Resample the dataset using the SMOTE K-Means implementation.
-
-        Use the SMOTE K-Means algorithm proposed in [4]_. K-Means clustering
-        is used to select samples for over sampling.
-
-        Parameters
-        ----------
-        X : {array-like, sparse matrix}, shape (n_samples, n_features)
-            Matrix containing the data which have to be sampled.
-
-        y : array-like, shape (n_samples,)
-            Corresponding label for each sample in X.
-
-        Returns
-        -------
-        X_resampled : {ndarray, sparse matrix}, shape \
-(n_samples_new, n_features)
-            The array containing the resampled data.
-
-        y_resampled : ndarray, shape (n_samples_new,)
-            The corresponding label of `X_resampled`
-
-        References
-        ----------
-        .. [4] Felix Last, Georgios Douzas, and Fernando Bacao, "Oversampling
-           for Imbalanced Learning based on K-Means and SMOTE",
-           https://arxiv.org/pdf/1711.00837.pdf
-
-        """
-        random_state = check_random_state(self.random_state)
-        X_resampled = X.copy()
-        y_resampled = y.copy()
-
-        for class_sample, n_samples in self.sampling_strategy_.items():
-            if n_samples == 0:
-                continue
-            target_class_indices = np.flatnonzero(y == class_sample)
-            X_class = safe_indexing(X, target_class_indices)
-
-            km = KMeans(
-                self.n_kmeans_clusters,
-                random_state=random_state,
-                n_jobs=self.n_jobs
-            )
-            X_clusters = km.fit_predict(X)
-
-            valid_clusters = []
-            cluster_sparsities = []
-
-            cluster_balance_threshold = self.cluster_balance_threshold
-            # A specifying a single cluster will act as normal SMOTE
-            if self.n_kmeans_clusters == 1:
-                cluster_balance_threshold = float("-inf")
-
-            # Identify valid clusters
-            for cluster_n in range(self.n_kmeans_clusters):
-                cluster_index = np.flatnonzero(X_clusters == cluster_n)
-
-                X_cluster = safe_indexing(X, cluster_index)
-                y_cluster = safe_indexing(y, cluster_index)
-
-                cluster_class_mean = (y_cluster == class_sample).mean()
-
-                if cluster_class_mean < cluster_balance_threshold:
-                    continue
-
-                X_cluster_class = safe_indexing(
-                    X_cluster,
-                    np.flatnonzero(y_cluster == class_sample)
-                )
-
-                valid_clusters.append(cluster_index)
-                cluster_sparsities.append(
-                    self._find_cluster_sparsity(X_cluster_class)
-                )
-
-            cluster_weights = [
-                cs / sum(cluster_sparsities) for cs in cluster_sparsities
-            ]
-
-            if not valid_clusters:
-                raise RuntimeError(
-                    "No clusters found with sufficient samples of "
-                    "class {}.".format(class_sample)
-                )
-
-            for cluster_n in range(len(valid_clusters)):
-                X_cluster = safe_indexing(X, valid_clusters[cluster_n])
-                y_cluster = safe_indexing(y, valid_clusters[cluster_n])
-
-                X_cluster_class = safe_indexing(
-                    X_cluster, np.flatnonzero(y_cluster == class_sample)
-                )
-
-                cluster_k_neighbours = min(
-                    self.k_neighbors,
-                    len(X_cluster_class)
-                )
-
-                nn_k = check_neighbors_object(
-                    'k_neighbors',
-                    cluster_k_neighbours,
-                    additional_neighbor=1
-                )
-
-                nn_k.fit(X_cluster_class)
-                nns = nn_k.kneighbors(
-                    X_cluster_class, return_distance=False
-                )[:, 1:]
-
-                c_n_samples = int(n_samples * cluster_weights[cluster_n])
-
-                X_new, y_new = self._make_samples(
-                    X_cluster_class,
-                    class_sample,
-                    X_class,
-                    nns,
-                    c_n_samples,
-                    1.0
-                )
-
-                stack = [np.vstack, sparse.vstack][int(sparse.issparse(X_new))]
-                X_resampled = stack((X_resampled, X_new))
-                y_resampled = np.hstack((y_resampled, y_new))
-
-        return X_resampled, y_resampled
-
-    def _sample(self, X, y):
-        """Resample the dataset.
-=======
->>>>>>> 7c48491b
 
 # FIXME: In 0.6, SMOTE should inherit only from BaseSMOTE.
 @Substitution(
@@ -1056,15 +751,163 @@
                 X_resampled = np.vstack((X_resampled, X_new))
             y_resampled = np.hstack((y_resampled, y_new))
 
-<<<<<<< HEAD
-        if self.kind == 'regular':
-            return self._sample_regular(X, y)
-        elif self.kind == 'borderline1' or self.kind == 'borderline2':
-            return self._sample_borderline(X, y)
-        elif self.kind == 'svm':
-            return self._sample_svm(X, y)
-        elif self.kind == 'kmeans':
-            return self._sample_kmeans(X, y)
-=======
         return X_resampled, y_resampled
->>>>>>> 7c48491b
+
+
+@Substitution(
+    sampling_strategy=BaseOverSampler._sampling_strategy_docstring,
+    random_state=_random_state_docstring)
+class KMeansSMOTE(BaseSMOTE):
+    """Apply a KMeans clustering before to over-sample using SMOTE.
+
+    This is an implementation of the algorithm described in [1]_.
+
+    Read more in the :ref:`User Guide <smote_adasyn>`.
+
+    Parameters
+    ----------
+    {sampling_strategy}
+
+    {random_state}
+
+    k_neighbors : int or object, optional (default=5)
+        If ``int``, number of nearest neighbours to used to construct synthetic
+        samples.  If object, an estimator that inherits from
+        :class:`sklearn.neighbors.base.KNeighborsMixin` that will be used to
+        find the k_neighbors.
+
+    n_jobs : int, optional (default=1)
+        The number of threads to open if possible.
+
+    kmeans_estimator : int or object, optional (default=KMeans())
+        A KMeans instance or the number of clusters.
+
+    cluster_balance_threshold: float, optional (default=0.5)
+        The threshold at which a cluster is called balanced and where samples
+        of the class selected for SMOTE will be oversampled.
+
+    density_exponent: str or float, optional (default="auto")
+        This exponent is used to determine the density of a cluster. Leaving it
+        to 'auto' will use a feature-length based exponent.
+
+    """
+    def __init__(self,
+                 sampling_strategy='auto',
+                 random_state=None,
+                 k_neighbors=5,
+                 n_jobs=1,
+                 kmeans_estimator=None,
+                 cluster_balance_threshold=0.5,
+                 density_exponent="auto"):
+        super(KMeansSMOTE, self).__init__(
+            sampling_strategy=sampling_strategy, random_state=random_state,
+            k_neighbors=k_neighbors, n_jobs=n_jobs, ratio=None)
+        self.kmeans_estimator = kmeans_estimator
+        self.cluster_balance_threshold = cluster_balance_threshold
+        self.density_exponent = density_exponent
+
+    def _validate_estimator(self):
+        super(KMeansSMOTE, self)._validate_estimator()
+        if self.kmeans_estimator is None:
+            self.kmeans_estimator_ = KMeans(
+                random_state=self.random_state)
+        elif isinstance(self.kmeans_estimator, Integral):
+            self.kmeans_estimator_ = KMeans(
+                n_clusters=self.kmeans_estimator,
+                random_state=self.random_state)
+        else:
+            self.kmeans_estimator_ = clone(self.kmeans_estimator)
+
+        self.cluster_balance_threshold_ = (
+            self.cluster_balance_threshold
+            if self.kmeans_estimator_.n_clusters != 1 else -np.inf)
+
+    def _find_cluster_sparsity(self, X):
+        euclidean_distances = pairwise_distances(X, metric="euclidean",
+                                                 n_jobs=self.n_jobs)
+
+        # negate diagonal elements
+        for ind in range(X.shape[0]):
+            euclidean_distances[ind, ind] = 0
+
+        non_diag_elements = (len(X) ** 2) - len(X)
+        mean_distance = euclidean_distances.sum() / non_diag_elements
+        exponent = (math.log(len(X), 1.6) ** 1.8 * 0.16
+                    if self.density_exponent == 'auto'
+                    else self.density_exponent)
+        return (mean_distance ** exponent) / X.shape[0]
+
+    def _sample(self, X, y):
+        self._validate_estimator()
+        random_state = check_random_state(self.random_state)
+        X_resampled = X.copy()
+        y_resampled = y.copy()
+
+        for class_sample, n_samples in self.sampling_strategy_.items():
+            if n_samples == 0:
+                continue
+            target_class_indices = np.flatnonzero(y == class_sample)
+            X_class = safe_indexing(X, target_class_indices)
+
+            X_clusters = self.kmeans_estimator_.fit_predict(X)
+
+            valid_clusters = []
+            cluster_sparsities = []
+
+            # Identify valid clusters
+            for cluster_idx in range(self.kmeans_estimator_.n_clusters):
+                cluster_mask = np.flatnonzero(X_clusters == cluster_idx)
+
+                X_cluster = safe_indexing(X, cluster_mask)
+                y_cluster = safe_indexing(y, cluster_mask)
+
+                cluster_class_mean = (y_cluster == class_sample).mean()
+
+                if cluster_class_mean < self.cluster_balance_threshold_:
+                    continue
+
+                X_cluster_class = safe_indexing(
+                    X_cluster, np.flatnonzero(y_cluster == class_sample))
+
+                valid_clusters.append(cluster_mask)
+                cluster_sparsities.append(
+                    self._find_cluster_sparsity(X_cluster_class))
+
+            cluster_sparsities = np.array(cluster_sparsities)
+            cluster_weights = cluster_sparsities / cluster_sparsities.sum()
+
+            if not valid_clusters:
+                raise RuntimeError(
+                    "No clusters found with sufficient samples of "
+                    "class {}.".format(class_sample))
+
+            for valid_cluster_idx, valid_cluster in enumerate(valid_clusters):
+                X_cluster = safe_indexing(X, valid_cluster)
+                y_cluster = safe_indexing(y, valid_cluster)
+
+                X_cluster_class = safe_indexing(
+                    X_cluster, np.flatnonzero(y_cluster == class_sample))
+
+                cluster_k_neighbours = min(self.nn_k_.n_neighbors,
+                                           len(X_cluster_class) + 1)
+                self.nn_k_.set_params(n_neighbors=cluster_k_neighbours)
+
+                self.nn_k_.fit(X_cluster_class)
+                nns = self.nn_k_.kneighbors(X_cluster_class,
+                                            return_distance=False)[:, 1:]
+
+                cluster_n_samples = int(
+                    n_samples * cluster_weights[valid_cluster_idx])
+
+                X_new, y_new = self._make_samples(X_cluster_class,
+                                                  class_sample,
+                                                  X_class,
+                                                  nns,
+                                                  cluster_n_samples,
+                                                  1.0)
+
+                stack = [np.vstack, sparse.vstack][int(sparse.issparse(X_new))]
+                X_resampled = stack((X_resampled, X_new))
+                y_resampled = np.hstack((y_resampled, y_new))
+
+        return X_resampled, y_resampled