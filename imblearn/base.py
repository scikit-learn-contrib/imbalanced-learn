--- conflicted
+++ resolved
@@ -82,11 +82,8 @@
 
         output = self._fit_resample(X, y)
 
-        y_ = (
-            label_binarize(output[1], np.unique(y))
-            if binarize_y
-            else output[1]
-        )
+        y_ = (label_binarize(output[1], np.unique(y))
+              if binarize_y else output[1])
 
         X_, y_ = arrays_transformer.transform(output[0], y_)
         return (X_, y_) if len(output) == 2 else (X_, y_, output[2])
@@ -217,15 +214,9 @@
 
     _sampling_type = "bypass"
 
-<<<<<<< HEAD
-    def __init__(
-        self, func=None, accept_sparse=True, kw_args=None, validate=True
-    ):
-=======
     @_deprecate_positional_args
     def __init__(self, *, func=None, accept_sparse=True, kw_args=None,
                  validate=True):
->>>>>>> ffabce01
         super().__init__()
         self.func = func
         self.accept_sparse = accept_sparse
@@ -268,11 +259,8 @@
 
         if self.validate:
 
-            y_ = (
-                label_binarize(output[1], np.unique(y))
-                if binarize_y
-                else output[1]
-            )
+            y_ = (label_binarize(output[1], np.unique(y))
+                  if binarize_y else output[1])
             X_, y_ = arrays_transformer.transform(output[0], y_)
             return (X_, y_) if len(output) == 2 else (X_, y_, output[2])
 
