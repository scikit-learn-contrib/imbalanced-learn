--- conflicted
+++ resolved
@@ -78,15 +78,6 @@
 
 @pytest.mark.parametrize(
     "ratio, y, type, err_msg",
-<<<<<<< HEAD
-    [(0.5, binary_target, 'clean-sampling',
-      "'clean-sampling' and 'preprocess-sampling' methods"
-      " do not let the user specify the sampling ratio."),
-     (0.1, np.array([0] * 10 + [1] * 20), 'over-sampling',
-      "remove samples from the minority class while trying to generate new"),
-     (0.1, np.array([0] * 10 + [1] * 20), 'under-sampling',
-      "generate new sample in the majority class while trying to remove")]
-=======
     [
         (
             0.5,
@@ -107,7 +98,6 @@
             "generate new sample in the majority class while trying to remove",
         ),
     ],
->>>>>>> 9b316779
 )
 def test_check_sampling_strategy_float_error(ratio, y, type, err_msg):
     with pytest.raises(ValueError, match=err_msg):
