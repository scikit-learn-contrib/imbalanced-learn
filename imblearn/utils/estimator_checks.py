--- conflicted
+++ resolved
@@ -62,15 +62,11 @@
 def _yield_all_checks(name, estimator):
     # trigger our checks if this is a SamplerMixin
     if hasattr(estimator, 'fit_resample'):
-<<<<<<< HEAD
         for check in _yield_sampler_checks(name, estimator):
             yield check
     if hasattr(estimator, 'predict'):
         for check in _yield_classifier_checks(name, estimator):
             yield check
-=======
-        yield from _yield_sampler_checks(name, estimator)
->>>>>>> f30d0cf2
 
 
 def check_estimator(Estimator, run_sampler_tests=True):
