--- conflicted
+++ resolved
@@ -34,17 +34,7 @@
 from imblearn.over_sampling import SMOTE
 from imblearn.under_sampling import NearMiss, ClusterCentroids
 
-<<<<<<< HEAD
 DONT_SUPPORT_RATIO = ['SVMSMOTE', 'BorderlineSMOTE', 'KMeansSMOTE']
-SUPPORT_STRING = ['RandomUnderSampler', 'RandomOverSampler']
-HAVE_SAMPLE_INDICES = [
-    'RandomOverSampler', 'RandomUnderSampler', 'InstanceHardnessThreshold',
-    'NearMiss', 'TomekLinks', 'EditedNearestNeighbours',
-    'RepeatedEditedNearestNeighbours', 'AllKNN', 'OneSidedSelection',
-    'CondensedNearestNeighbour', 'NeighbourhoodCleaningRule']
-=======
-DONT_SUPPORT_RATIO = ['SVMSMOTE', 'BorderlineSMOTE']
->>>>>>> c630df3b
 # FIXME: remove in 0.6
 DONT_HAVE_RANDOM_STATE = ('NearMiss', 'EditedNearestNeighbours',
                           'RepeatedEditedNearestNeighbours', 'AllKNN',
