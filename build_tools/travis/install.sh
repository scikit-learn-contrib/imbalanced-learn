#!/bin/bash
# This script is meant to be called by the "install" step defined in
# .travis.yml. See http://docs.travis-ci.com/ for more details.
# The behavior of the script is controlled by environment variabled defined
# in the .travis.yml in the top level folder of the project.

# License: 3-clause BSD

# Travis clone pydicom/pydicom repository in to a local repository.

set -e

export CC=/usr/lib/ccache/gcc
export CXX=/usr/lib/ccache/g++
# Useful for debugging how ccache is used
# export CCACHE_LOGFILE=/tmp/ccache.log
# ~60M is used by .ccache when compiling from scratch at the time of writing
ccache --max-size 100M --show-stats

if [[ "$DISTRIB" == "conda" ]]; then
    # Deactivate the travis-provided virtual environment and setup a
    # conda-based environment instead
    deactivate

    # Install miniconda
    wget https://repo.continuum.io/miniconda/Miniconda3-latest-Linux-x86_64.sh \
        -O miniconda.sh
    MINICONDA_PATH=/home/travis/miniconda
    chmod +x miniconda.sh && ./miniconda.sh -b -p $MINICONDA_PATH
    export PATH=$MINICONDA_PATH/bin:$PATH
    conda install --yes conda=4.6

    # Configure the conda environment and put it in the path using the
    # provided versions
    conda create -n testenv --yes python=$PYTHON_VERSION pip
    source activate testenv
    conda install --yes numpy=$NUMPY_VERSION scipy=$SCIPY_VERSION
    conda install --yes -c anaconda cython=$CYTHON_VERSION

<<<<<<< HEAD
    if [[ $PYTHON_VERSION == "3.6" ]]; then

        # Tensorflow is not available in Python 3.7 yet.
=======
    if [[ "$OPTIONAL_DEPS" == "true" ]]; then
>>>>>>> ffdde80a
        conda install --yes pandas keras tensorflow

        KERAS_BACKEND=tensorflow
        python -c "import keras.backend"
        sed -i -e 's/"backend":[[:space:]]*"[^"]*/"backend":\ "'$KERAS_BACKEND'/g' ~/.keras/keras.json;
    fi

    if [[ "$SKLEARN_VERSION" == "master" ]]; then
        conda install --yes cython
        pip install -U git+https://github.com/scikit-learn/scikit-learn.git
    else
        conda install --yes scikit-learn=$SKLEARN_VERSION
    fi

    conda install --yes pytest pytest-cov
    pip install codecov

elif [[ "$DISTRIB" == "ubuntu" ]]; then
    # At the time of writing numpy 1.9.1 is included in the travis
    # virtualenv but we want to use the numpy installed through apt-get
    # install.
    deactivate
    # Create a new virtualenv using system site packages for python, numpy
    virtualenv --system-site-packages --python=python3 testvenv
    source testvenv/bin/activate

<<<<<<< HEAD
    pip install scikit-learn
    pip install pandas keras tensorflow
    pip install pytest pytest-cov codecov sphinx numpydoc
    pip install cython

=======
    pip3 install scikit-learn
    pip3 install pandas keras tensorflow
    pip3 install pytest pytest-cov codecov sphinx numpydoc
>>>>>>> ffdde80a

fi

python --version
python -c "import numpy; print('numpy %s' % numpy.__version__)"
python -c "import scipy; print('scipy %s' % scipy.__version__)"
python -c "import Cython; print('Cython %s' % Cython.__version__)"

pip install -e .
ccache --show-stats
# Useful for debugging how ccache is used
# cat $CCACHE_LOGFILE<|MERGE_RESOLUTION|>--- conflicted
+++ resolved
@@ -37,15 +37,8 @@
     conda install --yes numpy=$NUMPY_VERSION scipy=$SCIPY_VERSION
     conda install --yes -c anaconda cython=$CYTHON_VERSION
 
-<<<<<<< HEAD
-    if [[ $PYTHON_VERSION == "3.6" ]]; then
-
-        # Tensorflow is not available in Python 3.7 yet.
-=======
     if [[ "$OPTIONAL_DEPS" == "true" ]]; then
->>>>>>> ffdde80a
         conda install --yes pandas keras tensorflow
-
         KERAS_BACKEND=tensorflow
         python -c "import keras.backend"
         sed -i -e 's/"backend":[[:space:]]*"[^"]*/"backend":\ "'$KERAS_BACKEND'/g' ~/.keras/keras.json;
@@ -70,17 +63,10 @@
     virtualenv --system-site-packages --python=python3 testvenv
     source testvenv/bin/activate
 
-<<<<<<< HEAD
-    pip install scikit-learn
-    pip install pandas keras tensorflow
-    pip install pytest pytest-cov codecov sphinx numpydoc
-    pip install cython
-
-=======
     pip3 install scikit-learn
     pip3 install pandas keras tensorflow
     pip3 install pytest pytest-cov codecov sphinx numpydoc
->>>>>>> ffdde80a
+    pip3 install cython
 
 fi
 
