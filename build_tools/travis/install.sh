--- conflicted
+++ resolved
@@ -41,13 +41,10 @@
     conda install --yes numpy=$NUMPY_VERSION scipy=$SCIPY_VERSION
 
     if [[ $PYTHON_VERSION == "3.6" ]]; then
-<<<<<<< HEAD
-        conda install --yes pandas
-        conda install --yes -c conda-forge keras
-=======
+
         # Tensorflow is not available in Python 3.7 yet.
         conda install --yes pandas keras tensorflow
->>>>>>> 176ce44c
+
         KERAS_BACKEND=tensorflow
         python -c "import keras.backend"
         sed -i -e 's/"backend":[[:space:]]*"[^"]*/"backend":\ "'$KERAS_BACKEND'/g' ~/.keras/keras.json;
@@ -71,16 +68,11 @@
     # Create a new virtualenv using system site packages for python, numpy
     virtualenv --system-site-packages testvenv
     source testvenv/bin/activate
-<<<<<<< HEAD
-    pip install scikit-learn
-    pip install pandas keras tensorflow
-    pip install nose nose-timer pytest pytest-cov codecov sphinx numpydoc
-=======
 
     pip install --pre scikit-learn
     pip install pandas keras tensorflow
     pip install pytest pytest-cov codecov sphinx numpydoc
->>>>>>> 176ce44c
+
 
 fi
 
