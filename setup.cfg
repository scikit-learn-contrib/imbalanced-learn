--- conflicted
+++ resolved
@@ -22,13 +22,11 @@
 test = pytest
 
 [tool:pytest]
-<<<<<<< HEAD
-addopts = --doctest-modules
-=======
+
 addopts =
     --doctest-modules
 
+
 # filterwarnings =
 #     error::DeprecationWarning
-#     error::FutureWarning
->>>>>>> 176ce44c
+#     error::FutureWarning